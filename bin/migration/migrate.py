--- conflicted
+++ resolved
@@ -720,7 +720,7 @@
             dbi.commit()
     dbi.commit()
 
-<<<<<<< HEAD
+
 @since('1.1')
 def indexConferenceTitle(dbi, withRBDB, prevVersion):
     """
@@ -799,14 +799,9 @@
 
 
 def runMigration(withRBDB=False, prevVersion=parse_version(__version__),
-                 specified=[], dryRun=False):
-=======
-
-def runMigration(withRBDB=False, prevVersion=parse_version(__version__),
-                 specified=[], run_from=None):
+                 specified=[], dry_run=False, run_from=None):
 
     global MIGRATION_TASKS
->>>>>>> b8c30da8
 
     if not dryRun:
         print "\nExecuting migration...\n"
@@ -837,13 +832,9 @@
             continue
         if parse_version(version) > prevVersion or always:
             print console.colored("#", 'green', attrs=['bold']), \
-<<<<<<< HEAD
-                  task.__doc__.replace('\n', '').replace('  ', '').strip(),
-=======
-                task.__doc__.replace('\n', '').strip(),
->>>>>>> b8c30da8
+                task.__doc__.replace('\n', '').replace('  ', '').strip(),
             print console.colored("(%s)" % version, 'yellow')
-            if dryRun:
+            if dry_run:
                 continue
             dbi.startRequest()
             if withRBDB:
@@ -893,23 +884,17 @@
                 result = None
                 profile.runctx("""result=runMigration(withRBDB=args.useRBDB,
                                   prevVersion=parse_version(args.prevVersion),
-<<<<<<< HEAD
                                   specified=filter(lambda x: x, map(lambda x: x.strip(), args.specified.split(','))),
-                                  dryRun=args.dry_run)""",
-=======
-                                  specified=filter(lambda x: x, map(lambda x: x.strip(), args.specified.split(','))), run_from=args.run_from)""",
->>>>>>> b8c30da8
+                                  run_from=args.run_from,
+                                  dry_run=args.dry_run)""",
                                   globals(), locals(), proffilename)
                 return result
             else:
                 return runMigration(withRBDB=args.useRBDB,
                                     prevVersion=parse_version(args.prevVersion),
-<<<<<<< HEAD
                                     specified=filter(lambda x: x, map(lambda x: x.strip(), args.specified.split(','))),
-                                    dryRun=args.dry_run)
-=======
-                                    specified=filter(lambda x: x, map(lambda x: x.strip(), args.specified.split(','))), run_from=args.run_from)
->>>>>>> b8c30da8
+                                    run_from=args.run_from,
+                                    dry_run=args.dry_run)
         except:
             print console.colored("\nMigration failed! DB may be in "
                                   " an inconsistent state:", 'red', attrs=['bold'])
