--- conflicted
+++ resolved
@@ -314,13 +314,9 @@
         avgKey = 'avg_time_on_site'
 
         for day in data:
-<<<<<<< HEAD
-            seconds += day[avgKey]
-=======
             # Check if the day has stastistics, because if it does not the day will be a empty list
             if isinstance(day, dict):
                 seconds += day.get(avgKey, 0)
->>>>>>> 67b23f4c
 
         return seconds / len(data)
 
