--- conflicted
+++ resolved
@@ -287,13 +287,8 @@
 
         // protection page
         var protectionPane = $B(
-<<<<<<< HEAD
             Html.div({style:{visibility:this.forReviewing?['hidden']:['visible']}}),
-            typeSelector,
-=======
-            Html.div({}),
             this.typeSelector,
->>>>>>> 335e66b2
             function(value) {
                 return self._drawProtectionPane(value);
             });
