/*
   A wrapper that wraps around everything except the footer.
   Used to place the footer correctly at the bottom
*/
div.wrapper {
    height: auto !important;
    min-height: 100%;
}
/*
    Used to create empty space in end of wrapper
    which is used but the footer
*/
div.wrapper .emptyFooter {
    height: 50px; /* The height of the footer */
}

.pageheader{
    color: gray
}

.pagefooter {
   color: #999;
   background: #fff;
   font-size: x-small;
   margin-top: 20px;
   padding-bottom: 5px;
}
.footerbox {
   color: #999;
   background: #fff;
   margin-left: 0px;
   padding-left: 5px;
   padding-right: 5px;
   border-top: 1px solid #999;
}

.pagebody {
    color: #000;
    background: transparent;
    margin-left: 10px;
    margin-top: 10px;
    margin-right: 10px;
}

a.note:link {
   color: #999;
   background: transparent;
}
a.note:visited {
   color: #999;
   background: transparent;
}
a.note:active {
   color: #999;
   background: transparent;
}
a.note:hover {
   color: #999;
   background: transparent;
}

/* For the multi-tab control */
.tabSelected {border-top: gray solid;
                border-left: gray solid;
                border-right: gray solid}
.tab { border: gray solid;
        background-color: gray }
.tabSpace { border-bottom: gray solid }
.tabBody { border-left: gray solid;
            border-right: gray solid;
            border-bottom: gray solid }
.tabLink { color: white }


/*For the big-conferences interface pages*/
.confSupportEmailBox {  text-align: center;
                        font-size: 12pt }


/*
    Used for meeting and lectures
*/
.eventWrapper {
    background-color: white;
    width: 1000px;
    margin: 30px auto;
    margin-top: 18px;
    min-height: 500px;
}


/* News styles*/

body {
    font-family: arial, serif;
    background: #fff;
    padding: 0px;
    margin: 0px;
    font-size: 10pt;
}

body, html {
    height: 100%;
}

p,br,dl,em,h1,h2,h3,h4,h5,h6,td,blockquote,ol,a {
   font-size: 10pt;
   color: #444444;
}

form {
    margin: 0;
}

code {
   font-family: monospace;
}

pre {
   font-family: arial, serif;
   white-space: pre-wrap;       /* css-3 */
   white-space: -moz-pre-wrap;  /* Mozilla, since 1999 */
   white-space: -pre-wrap;      /* Opera 4-6 */
   white-space: -o-pre-wrap;    /* Opera 7 */
   word-wrap: break-word;       /* Internet Explorer 5.5+ */
   margin: 0px;
}

.tablepre {
   table-layout:fixed;
}

/*
    .fakeLink is used on elements that should look
    like links but are not real links. For example
    activating javascript code
*/

a:link, .fakeLink {
   color: #0b63a5;
   text-decoration: none;
}
a:visited {
   color: #0b63a5;
   text-decoration: none;
}
a:active {
   color: #E25300;
}
a:hover, .fakeLink:hover {
   color: #E25300;
   cursor: pointer;
}
a.img:hover {
   color: #00c;
}
a.img:active {
   color: #00c;
   font-weight: normal;
}

/* This will be overidden when a page is printed.
   It's used for elements that should only be visible
   when printing */
.onlyPrint {
    display: none;
}

@media print {
    .noprint {
        visibility:hidden;
    }
    .print {
        visibility: visible;
    }

    .onlyPrint {
        display: inherit;
        visibility: visible;
    }
}


.dropDownMenu, .dropDownMenuGrey, .dropUpMenu, .dropDownMenuWhite {
    padding-right: 17px;
    background: transparent url(../images/menu_arrow_black.png) scroll no-repeat center right;
    cursor: pointer;
}

.dropDownMenuGrey {
    background-image: url(../images/menu_arrow_grey.png);
}

.dropDownMenuWhite {
    background-image: url(../images/menu_arrow_white.png);
}

.dropUpMenu {
    background: transparent url(../images/menu_arrow_up_black.png) scroll no-repeat center right;
}

.listtitle {
   font-weight: bold;
   font-size: 12pt;
   color: #234173;
   background: #D9D9D9;
   padding: 3px;
}

.listcell {
   font-size: 12pt;
   font-weight: bold;
   color: #000000;
   color: #777777;
   background: #FFFFFF;
   padding-left: 2px;
   padding-right: 2px;
   border-bottom: 1px solid #777777;
}


.separator {
   font-weight: bold;
}

.subtitle {
   font-weight: normal;
   font-size: 12pt;
   color: #777777;
   padding: 3px;
   margin-top: 2px;
   margin-bottom: 2px;
}

.categoryTitle {
    border-bottom: 2px solid rgb(170, 170, 170);
    font-size: 26pt;
    font-family: Times New Roman;
    color: #B14300;
    font-weight: normal;
    margin: 0;
    margin-bottom: 10px;
    padding: 0;
}

.categoryHeader {
    margin-bottom: 0px;
}

.categoryHeader a {
    font-size: 11pt;
    margin: 0 10px;
}

.categoryHeader ul {
    color: #AAA;
    margin: 15pt 0 0 0;
    float: right;
    list-style-type: none;
}

.categoryHeader li {
    display: inline;
    padding: 3px 0;
}


.categoryMap {
}

.categoryMap a {
    font-size: 11pt;
    line-height: 1.6em;
}

/* styles used for the category overview page */

.categoryOverview {
    margin-top: 20px;
}

.categoryOverview table.item {
    border-bottom: 1px solid #AAAAAA;
    margin-bottom: 10px;
    background-color: white;
    width: 100%;
}

.categoryOverview table.item td.time {
    vertical-align: top;
    text-align: left;
    padding: 3px;
    padding-right: 5px;
    font-style: italic;
    font-size: 1.0em;
}

.categoryOverview table.item td.title {
    vertical-align: top;
    text-align: left;
    padding: 3px;
    width: 100%;
    font-size: 1.0em;
}

.categoryOverview table.subItem {
    border-top: 1px dashed #AAA;
    padding: 3px 0;
    width: 100%;
}

.categoryOverview table.subItem td.time {
    vertical-align: top;
    text-align: left;
    padding: 2px 5px;
    font-style: italic;
    font-size: 0.85em;
}

.categoryOverview table.subItem td.title {
    vertical-align: top;
    text-align: left;
    width: 100%;
    padding: 2px;
    font-size: 0.9em;
    text-align: left;
}

.categoryOverview table.subItem td.title a {
    font-size: 1.0em;
}

.categoryOverview table.subItem td.title span {
    font-size: 0.9em;
}

.categoryOverview .dayOverview table.item {
    font-size: 1.2em;
}

.categoryOverview .dayOverview table.subItem {
    font-size: 1.2em;
}

.menutitle {

   font-weight: bold;
   font-size: 12pt;
   color: #000000;
   background: #DDDDDD;
   letter-spacing: 6px;
   padding: 3px;
}

h2.menutitle {
   font-weight: bold;
   font-size: 12pt;
   color: #000000;
   background: #DDDDDD;
   letter-spacing: 6px;
   padding: 3px;
}

.menuselectedcell {

   font-weight: bold;
   font-size: 12pt;
   color: #E25300;
   background: #FFFFFF;
   border-bottom: 2px solid #234173;
   border-top: 2px solid #234173;
}

.menumiddlecell {

   font-weight: bold;
   font-size: 12pt;
   color: #000000;
   background: #D9D9D9;
   border-bottom: 2px solid #FFFFFF;
}

.menutopcell {

   font-weight: bold;
   font-size: 12pt;
   color: #000000;
   background: #D9D9D9;
   border-top: 2px solid #234173;
   border-bottom: 2px solid #FFFFFF;
}

.menubottomcell {

   font-weight: bold;
   font-size: 12pt;
   color: #000000;
   background: #D9D9D9;
   border-bottom: 2px solid #234173;
}

.menuadd {
   background: #5294CC;
   color: #FFFFFF;
   font-weight: bold;
}

a.menuaddlink:link {
   background: transparent;
   color: #FFFFFF;
   font-weight: bold;
}
a.menuaddlink:visited {
   background: transparent;
   color: #FFFFFF;
   font-weight: bold;
}
a.menuaddlink:active {
   background: transparent;
   font-weight: bold;
   color: #E25300;
}
a.menuaddlink:hover {
   background: transparent;
   font-weight: bold;
   color: #E25300;
}

.outervtab {

   font-size: 12pt;
   font-weight: bold;
   color: #777777;
   background: #FFFFFF;
   padding: 0px;
   border-right: 2px solid #777777;
}

.vtabmenu {

   font-weight: bold;
   font-size: 12pt;
   color: #FFFFFF;
   background: #777777;
}

.lastvtabtitle {

   font-size: 12pt;
   font-weight: bold;
   color: #E25300;
   background: #E5E5E5;
   padding: 0px;
   padding-left: 3px;
   border-top: 2px solid #777777;
}

.lastvtab {

   font-size: 12pt;
   font-weight: bold;
   color: #777777;
   background: #E5E5E5;
   padding-left: 5px;
   padding-top: 5px;
   padding-right: 0px;
   border-left: 2px solid #777777;
}

.vtab {

   font-size: 12pt;
   font-weight: bold;
   color: #777777;
   background: #FFFFFF;
   padding-left: 5px;
   padding-top: 5px;
   padding-right: 0px;
   border-left: 2px solid #777777;
}

.vtabtitle_old {

   font-size: 12pt;
   font-weight: bold;
   color: #FFFFFF;
   background: #0B63A2;
   padding: 0px;
   padding-left: 3px;
}

.vtabtitle {

   font-size: 12pt;
   font-weight: bold;
   background: #E5E5E5;
   padding: 0px;
   padding-left: 3px;
   border-top: 2px solid #777777;
}

.gestiontable {
   margin-left: 10px;
   padding: 0px;
}

.intermediatevtab {
   color: #777777;
   background: #E5E5E5;
   border-left: 2px solid #777777;
}

.intermediateleftvtab {
   display: none;/*
   color: #777777;
   background: #E5E5E5;
   border-top: 2px solid #777777;*/
}
.frameBodyMngArea {

   color: #777777;
   background: #E5E5E5;
   border-bottom: 2px solid #777777;
   border-right: 2px solid #777777;
   border-left: 2px solid #777777;
}

.bottomvtab {

   color: #777777;/*
   background: #E5E5E5;
   padding: 7px;
   padding-top: 0px;
   border-left: 2px solid #777777;
   border-right: 2px solid #777777;
   border-bottom: 2px solid #777777;*/
}

.htab {
   /*border-left: 2px solid #777777;*/
}



.tabbarseparator {
   background: #F2F2F2;
   border-right: 2px solid #777777;
   font-size: 3pt;
}

.display_selectedhtab {
   color: #E25300;
   font-weight: bold;
   background: #FFFFFF;
   padding: 1px;
   padding-left:3px;
   padding-right:3px;
   padding-top: 3px;
   border-right: 2px solid #777777;
   border-top: 2px solid #777777;

}

.display_unselectedhtab {
   background: transparent;
   font-weight: bold;
   padding: 1px;
   padding-left:3px;
   padding-right:3px;
   padding-top: 3px;
   border-right: 2px solid #777777;
   border-bottom: 2px solid #777777;
}

.display_neutralhtab {
   background: transparent;
   font-weight: bold;
   padding: 1px;
   border-bottom: 2px solid #777777;
}

.maincell {
   background: #FFFFFF;
   /*border-bottom: 2px solid #777777;
   border-right: 2px solid #777777;*/
   padding-top: 10px;
   padding-bottom: 5px;
   padding-right: 5px;
}

.header {
   background-image: url(../images/bg_header.png);
   border-bottom: 2px solid #234173;
}

.mngheader {
   background-image: url(../images/bg_mng_header.png);
   border-bottom: 2px solid #E25300;
}

.managerheadertitle {
   font-weight: bold;
   font-size: 12pt;
   letter-spacing: 4px;
   color: #FFFFFF;
   text-align: center;
   vertical-align: middle;
   background: #E25300;
   padding-top:4px;
   padding-bottom:4px;
   padding-left:8px;
   padding-right:8px;
}

.adminheadertitle {
   font-weight: bold;
   font-size: 12pt;
   letter-spacing: 4px;
   color: #FFFFFF;
   text-align: center;
   vertical-align: middle;
   background: #234173;
   padding-top:6px;
   padding-bottom:4px;
   padding-left:8px;
   padding-right:8px;
}

.blacktext {
   color: #000000;
   vertical-align: top;
}

.bluetext {
   color: #234173;
}

.whitelink {
   color: #FFFFFF;
   background: transparent;
   font-weight: bold;
   text-decoration: none;
}

.conferencetitlelink {
   font-size: 25pt;
   background: transparent;
}

.greylink {
   color: #777777;
   background: transparent;
   text-decoration: none;
}

.imglink {
   border:0;
}

.bluerowheader {
   background: #204080;
   height: 4px;
}

.protected{
   font-weight: normal;
   color: gray;
   font-size: smaller;
}

.parenthesisborder{
   border-right: 2px solid #777777;
   border-top: 2px solid #777777;
   border-bottom: 2px solid #777777;
}

.topborder{
   border-top: 1px solid #777777;
}

.bottomborder{
   border-bottom: 1px solid #777777;
   padding: 0px;
   height: 2px;
}

.leftborder{
   border-left: 1px solid #777777;
}

.rightborder{
   border-right: 1px solid #777777;
   padding: 0px;
   width: 1%;
   text-align: left;
}

/*All used styles*/
/* TODO: should probably be removed...
.confTitle {
   font-size: 25pt;
   vertical-align: bottom;
   padding-left: 30px;
   padding-bottom: 10px;
   padding-top: 10px;
}

.confTitle h1 {
    margin: 0;
    display: inline;

}


.confDate {
   font-size: 14pt;
   font-weight: bold;
   background: #777777;
   color: #FFFFFF;
   vertical-align: middle;
   text-align: left;
   padding: 2px;
   padding-left: 30px;
   padding-right: 15px;
}
.confPlace {
   font-size: 14pt;
   font-weight: bold;
   background: #E5E5E5;
   color: #777777;
   vertical-align: middle;
   text-align: left;
   padding: 2px;
   padding-left: 15px;
}

.conf {}

.confTitleBox { text-align: center }

.confBodyBox { background: white;
                vertical-align: top;
                padding-left: 3px;
                padding-top: 8px;
                padding-right: 3px }

.confSectionsBox {  width: 180px;
                    vertical-align: top;
                    padding-left: 1px;
                    padding-right: 1px}

.confLogoBox { background: white;
               vertical-align: middle;
               text-align: center;
               border: 0px;}

.menuConf {
   padding-left: 10px;
}

.menuConfTitle {
   font-weight: bold;
   font-size: 12pt;
   color: #0200C6;
   background: #E5E5E5;
   padding: 3px;
   border-top: 1px solid #777777;
}

.menuConfTopCell {
   border-bottom: 2px solid #1B3162;
   color: #0200C6;
   background: transparent;
   font-weight: bold;
   text-decoration: none;
   font-size: 11px;
}

.menuConfBottomCell {
   background: #FFFFFF;
   border-top: 2px solid #1B3162;
   padding-top: 0px;
}

.menuConfMiddleCell {
   font-size: 11px;
   font-weight: lighter;
   color: #0200C6;
   background: #FFFFFF;
   padding: 3px;
   padding-left: 10px;
   border-top: 1px solid #777777;
}

.menuConfselected {
   font-weight: bold;
   font-size: 12pt;
   color: #FFFFFF;
   background: #E25300;
   border-bottom: 1px solid #777777;
   padding: 3px;
}

a.confSection:link {
   background: transparent;
   font-weight: bold;
   text-decoration: none;
   font-size: 12pt;
}
a.confSection:visited {
   background: transparent;
   font-weight: bold;
   text-decoration: none;
   font-size: 12pt;
}
a.confSection:active {
   background: transparent;
   font-weight: bold;
   text-decoration: none;
   font-size: 12pt;
}
a.confSection:hover {
   background: transparent;
   font-weight: bold;
   text-decoration: none;
   font-size: 12pt;
}

a.confSubSection:link {
   font-size: 11px;
   font-weight: lighter;
   background: transparent;
}
a.confSubSection:visited {
   font-size: 11px;
   font-weight: lighter;
   background: transparent;
}
a.confSubSection:active {
   font-size: 11px;
   font-weight: lighter;
   background: transparent;
}
a.confSubSection:hover {
   font-size: 11px;
   font-weight: lighter;
   background: transparent;
}

*/

.iconPDF { border-left: 1px solid #777777;
           border-top: 1px solid #777777;
           border-bottom: 1px solid #777777;
           }

.errorDetailsBox { color: gray;
                    font-size: 12pt;
                    border: 1px solid
                }


.loginInfoHeader {
   background: #FFFFFF;
   vertical-align: top;
}

.dataCaptionTD {
   vertical-align: top;
   text-align: right;
   padding-right: 15px;
   width: 15%;
}

.dataCaptionFormat {
    font-size: 10pt;
    font-family: Verdana, Arial;
    color: #523D04;
}

.horizontalLine {
   border-top: 1px solid #AAA;
   padding-left: 20px;
}

.buttonsSeparator {
    margin-top: 5px;
    /* border-top: 1px solid #777777; */
}

.groupTitle, .groupTitleNoBorder {
   font-family: "Times New Roman", Verdana, Arial;
   font-size: 18pt;
   color: #4E4C46;
   letter-spacing: 1px;
   padding: 3px;
   border-bottom: 1px solid #777777;
   margin: 10px 0;
}

.groupTitleNoBorder {
   border-bottom: none;
}

.groupTitleSmall, .groupTitleSmallNoBackground {
   font-weight: bold;
   font-size: 11pt;
   color: #777777;
   background: #EBEBEB;
   padding: 3px;
}

.groupTitleSmallNoBackground {
   background: none;
}


.greyGroupTitle{
    font-weight: bold;
    font-size: 12pt;
    color: #FFFFFF;
    background: #777777;
    letter-spacing: 6px;
    padding: 3px;
    background: #EBEBEB none repeat scroll 0 0;
    color: gray;
    text-align:left;
}

.groupLink {
   font-weight: normal;
   font-size: 10px;
   color: #FFFFFF;
   background: #777777;
   letter-spacing: 1px;
}

.titleCellTD, .titleCellNoBorderTD {
   vertical-align: top;
   text-align: right;
   padding-right: 15px;
   width: 15%;
}

.titleCellFormat {
    font-size: 10pt;
    font-family: Verdana, Arial;
    color: #523D04;
}

.contentCellTD {
    color: black;
}

.subgroupTitle, .subgroupTitleNoBorder {
   font-weight: bold;
   font-size: 18px;
   color: #888888;
   padding: 3px;
   border-bottom: 2px solid #777777;
   vertical-align: bottom;
}

.subgroupTitleNoBorder {
   border-bottom: none;
}

.abstractLeftDataCell {
    padding-right:5px;
    border-bottom: 1px solid #888888;
    border-left: 5px solid #FFFFFF;
    vertical-align: top;
}

.abstractDataCell {
    padding:5px;
    border-bottom: 1px solid #888888;
    vertical-align: top;
}

.displayTitle {
   font-size: 18px;
   color: #5294CC;
   padding: 3px;
   vertical-align: bottom;
}

.formTitle {
   font-weight: bold;
   font-size: 18px;
   color: #888888;
   padding: 3px;
   border-bottom: 2px solid #777777;
   vertical-align: bottom;
}

.buttonBar {
   background: #F0F0F0;
   padding: 1px;
}

.legend {
   border: 1px solid #5294CC;
   background:#F6F6F6;
}

.confDisplayTitle {
   font-size: 24px;
   color: #5294CC;
   padding: 3px;
   vertical-align: bottom;
   border-bottom: 2px solid #777777;
   text-align: center;
}

.trackDisplayTitle {
   font-size: 14px;
   font-weight: bold;
   color: #5294CC;
   padding: 3px;
   vertical-align: bottom;
}

.displayField {
    color: #444;
    font-size:12px;
    font-weight: bold;
    padding: 3px 20px 3px 0;
}

.calendar thead .title {
   border: none;
   background: #ECECEC;
   color:#444;
   cursor:pointer;
   font-weight: bold;
}

.calendar .button {
   border: none;
   background: #ECECEC;
   color:#444;
   cursor:pointer;
   font-weight: bold;
}

/*.marquee {
   vertical-align: middle;
   text-align: center;
   border: 1px solid #5294CC;
   width:60%;
   background:#F6F6F6;
}*/

.categoryInfo {
    font-size: 10pt;
    font-style: italic;
    color: #444;
    margin-top: 5px;
}

.categoryManagers {
    font-size: 10pt;
    color: #444;
    margin-top: 5px;
}

.ACtab {
   background-image: url(../images/keys.png);
   background-repeat: no-repeat;
}

.toolsTab {
   background-image: url(../images/tools.png);
   background-repeat: no-repeat;
}

.VCTab {
   background-image: url(../images/videoconference.png);
   background-repeat: no-repeat;
}

.participantsTab {
   background-image: url(../images/participants.png);
   background-repeat: no-repeat;
}

.timetableTab {
   background-image: url(../images/pocketwatch.png);
   background-repeat: no-repeat;
}

.filesTab {
   background-image: url(../images/folder.png);
   background-repeat: no-repeat;
}

.logsTab {
   background-image: url(../images/penpaper.png);
   background-repeat: no-repeat;
}

.listingsTab {
   background-image: url(../images/listings.png);
   background-repeat: no-repeat;
}

.confirmTab {
   background-image: url(../images/warning.png);
   background-repeat: no-repeat;
}

.moveTab {
   background-image: url(../images/greenarrow.png);
   background-repeat: no-repeat;
}

input, textarea, select {
   font-size: 100%;
}

input.smallbtn {
   color:  #123062;
   font-size: 80%;
   text-decoration: none;
   margin: 0px;
   margin-top: 1px;
   margin-right: 1px;
   padding: 0px;
   background-color: #D9D9D9;
   border: 1px solid #fff;
   border-top-color: #eee;
   border-left-color: #eee;
   border-right-color: #669;
   border-bottom-color: #669;
}

.yellowButton {
    background: white url(../images/sprites.png) repeat-x scroll 0 -90px;
    padding: 2px;
}

.yellowButton input {
    background-color: transparent;
    border: 0;
    color: black;
}

.loginButton {
    border: 1px solid #AAA;
    float: left;
    text-align: center;
}

.loginButton input {
    cursor: pointer;
    padding: 0 10px;
}

.nav_border {
   color: #eee;
   background-color: #ddd;
   border: 1px solid #eee;
   border-right: 1px solid #aaa;
   border-bottom: 1px solid #aaa;
   padding-left: 2px;
   padding-right: 2px;
}

a.nav_link:link {
   color: #5294cc;
   font-weight: normal;
}
a.nav_link:visited {
   color: #5294cc;
   font-weight: normal;
}
a.nav_link:active {
   color: #5294cc;
   font-weight: normal;
}
a.nav_link:hover {
   color: #5294cc;
   font-weight: normal;
}
.nav_alphabet{ height: 25px; }

.nav_alphabet span.nav_border { line-height: 15px; }

.nav_alphabet a{
   width: 10px;
   margin-top: 5px;
}



/* ===== ROOM BOOKING ================= */

.tip {
    border:solid 1px #888888;
    color:#222222;
    background-color:#f0f0f0;
    font-size: 11px;
}

.tip ul {
    color:#222222;
    font-size:11px;
}

.tip a {
    font-size:11px;
}

.tip-no-borders {
    border: none;
    color:#222222;
    background-color:#f0f0f0;
    font-size: 11px;
}

/* Room booking - calendar bar */
.barUnaval { /* Bar representing unavailable period */
    position: absolute;
    background-color: #FFE0C5;
    border: solid 1px #CCC;
    height: 10px;
}
.barCand { /* Bar representing candidate reservation */
    position: absolute;
    background-color: #A7FFD0;
    border: solid 1px #CCC;
    height: 10px;
}
.barConf { /* Bar representing conflict */
    position: absolute;
    background-color: #D0000A;
    border: solid 1px #CCC;
    height: 10px;
}

.barPreB { /* Bar representing PRE-booking */
    position: absolute;
    background-color: #FFFEB1;
    border: solid 1px #CCC;
    height: 10px;
}

.barPreC { /* Bar representing conflict with PRE-booking */
    position: absolute;
    background-color: #FFB1F1;
    border: solid 1px #CCC;
    height: 10px;
}

.barPreConc { /* Bar representing concurrent PRE-bookings */
    position: absolute;
    background-color: #D1F3FF;
    border: solid 1px #CCC;
    height: 10px;
}

.dayDiv {
    position: relative;
    height: 10px;
    font-size:0px;
    margin-top: 6px;
}

.calHour {
    position: absolute;
    font-size: 8px;
    height: 10px;
    color: Black;
}

/* Form fields: field description width. */
.subFieldWidth {
    width: 84px;
}
.subFieldWidthSmaller
{
    width: 60px;
}

.actionSucceeded
{
    color: Green; margin-left: 6px; font-weight: bold;
}

.actionFailed
{
    color: Red; margin-left: 6px; font-weight: bold;
}

.publicRoom { color: Green; }
.moderatedRoom { color: #D37209; }
.privateRoom { color: Red; }


/********************/
/**** Evaluation ****/
/********************/

.evaluationForm {
    width: 940px;
    margin: 30px auto;
    background-color: white;
    padding: 50px 30px;
}

/* Edit - left menu */
table.evalEditLeftMenu {
    vertical-align:middle;
    text-align:left;
    margin-left:5px;
    border:1px solid black;
    width:125px;
}
table.evalEditLeftMenu td {
    vertical-align:middle;
    white-space:nowrap;
    border:1px solid #cccccc;
}
table.evalEditLeftMenu a {
    color:#000000;
    background:transparent;
    text-decoration:none;
}
table.evalEditLeftMenu a:hover {
    color:#E25300;
    font-weight:bold;
}

/* Setup */
table.notificationShow tr{
    vertical-align:top;
}
table.notificationShow td.small{
    font-size:8pt;
}
table.evalSetupSpecialActions td {
    font-size:8pt;
}
table.evalSetupSpecialActions form {
    margin:0;
}
table.evalSetupSpecialActions form input {
    width:130px;
}
table.evalationSetupImportXml {
    border-top-width:0;
    border-right-width:0;
    border-bottom-width:0;
    border-left:1px solid #777777;
}
table.evalationSetupImportXml input {
    margin-bottom:0;
}
/* Setup DataModif */
table.DataModif {
    width:80%;
    border:0;
    border-left:1px solid #777777;
}
table.DataModif td.titleCellTD{
    white-space:nowrap;
}
table.DataModif td.modifRight{
    width:90%;
}
table.notificationEdit {
    width:100%;
    border-collapse: collapse
}
table.notificationEdit tr{
    vertical-align:top;
}
table.notificationEdit td.notifTitle{
    font-weight:bold;
}
table.notificationEdit td.notifLeft{
    color:black;
    width:1%;
}
table.notificationEdit td.notifMain {
    width:90%;
}

table.groupTable td.notifMain textarea{
    width:100%;
}

table.notificationEdit td.notifMain textarea{
    width:100%;
    height:60px;
}
table.notificationEdit td.notifRight {
    width:1000px;
    color:black;
    white-space:nowrap;
}

/* Edit one question */
table.evalEditMain {
    vertical-align:middle;
    border-collapse:collapse;
    margin-left:50px;
    border:0 solid white;
    width:575px;
}
table.evalEditMain td.titleCellTD {
    width:125px;
}
table.evalEditMain td.inputCelTD select {
    margin-left:10px;
}
table.evalEditMain td.inputCelTD input {
    margin-left:10px;
}
table.evalEditMain td.inputCelTD textarea {
    width:98%;
    height:70px;
    margin-left:10px;
}
table.evalEditMain td.inputCelTD input.textType {
    width:98%;
}
table.evalEditMain td.inputCelTD input.choiceItemText {

}
table.evalEditMain td.inputCelTD input.btn {
    margin-left:10px;
}
table.evalEditMain td.inputCelTD input.shortInput {
    width:40%;
}table.evalEditMain td.errorCelTD {
    text-align:center;
    color:red;
}
table.evalEditMain td.submitCelTD {
    text-align:center;
}

/* Edit form structure */
table.evalEditViewContainer{
    margin-left:3px;
    border-width:0;
    width:90%;
}
table.evalEditViewContainer td{
    vertical-align:top;
}
table.evalEditView {
    vertical-align:middle;
    border-collapse:collapse;
    border:1px solid black;
    width:100%;
}
table.evalEditView td {
    padding:5px;
}
table.evalEditView td.inputCelTD {
    width:50%;
    vertical-align:top;
}
table.evalEditView td.inputCelTD input.textType {
    margin-left:0;
    width:100%;
}
table.evalEditView td.inputCelTD input.passwordType {
    margin-left:0;
    width:100%;
}
table.evalEditView td.inputCelTD input {
    margin-bottom:0;
}
table.evalEditView td.inputCelTD textarea {
    width:100%;
    height:70px;
    margin-left:0;
}
table.evalEditView td.commentCelTD {
    padding-top:5px;
    padding-right:30px;
    padding-bottom:15px;
    padding-left:15px;
    font-size:x-small;
    text-align:justify;
}
table.evalEditView td.displayField {
    font-weight:bold;
}
table.evalEditViewActions {
    border:0;
    border-spacing:0;
    padding:1px;
    margin-right:0;
    padding-right:0;
}
table.evalEditViewActions td {
    padding:0;
}
table.evalEditViewActions form {
    margin:0;
}
table.evalEditViewActions select {
    border:0;
    font-size:10px;
}

/* Preview */
table.evalEditPreview {
    vertical-align:middle;
    border-collapse:collapse;
    border:1px solid #eeeeee;
    width:90%;
}
table.evalEditPreview tr.evalEditPreviewTrGrey {
    background-color:#eeeeee;
}
table.evalEditPreview td {
    padding:5px;
    width:50%;
    vertical-align:top;
}
table.evalEditPreview td.inputCelTD{
    text-align:left;
}
table.evalEditPreview td.inputCelTD font {
    color:black;
    width:100%;
    height:100%;
}
table.evalEditPreview td.inputCelTD input.textType {
    margin-left:0;
    width:90%;
}
table.evalEditPreview td.inputCelTD input.passwordType {
    margin-left:0;
    width:90%;
}
table.evalEditPreview td.inputCelTD input {
    margin-bottom:0;
}
table.evalEditPreview td.inputCelTD textarea {
    width:90%;
    height:70px;
    margin-left:0;
}
table.evalEditPreview td.commentCelTD {
    padding-top:5px;
    padding-right:30px;
    padding-bottom:15px;
    padding-left:15px;
    font-size:x-small;
    text-align:justify;
}
table.evalEditPreview td.displayField {
    font-weight:bold;
}
table.evalEditPreviewTitle {
    width:90%;
}
table.evalEditPreviewTitle td.title{
    text-align:center;
    /*white-space:nowrap;*/
    border-bottom:2px solid #777777;
}
table.noticeMain {
    width:80%;
    text-align:center;
}
table.noticeMain td.td{
    text-align:center;
}
table.noticeMain td.title{
    text-align:center;
}
table.noticeInside {
    border:2px solid #777777;
}
table.noticeInside td{
    padding:10px;
}

/* Results */
fieldset.evalationResultsFieldset{
    padding:20px;
    width:80%;
    text-align:left;
}
fieldset.evalationResultsFieldset legend{
    color:black;
}
fieldset.evalationResultsFieldset ul li{
    margin: 0.5em 0 0.5em 0;
}
fieldset.evalationResultsFieldset p{
    padding-left: 2.5em;
}
fieldset.evalationResultsFieldset td{
    font-size:8pt;
}
fieldset.evalationResultsFieldset table.statsGraphContainer {
    width:100%;
}
fieldset.evalationResultsFieldset table.statsGraphContainer td.statsGraphHead{
    width:30%;
    text-align:right;
}
fieldset.evalationResultsFieldset table.statsHead{
    width:100%;
}
fieldset.evalationResultsFieldset table.statsGraph{
    width:100%;
    border-collapse:collapse;
}
fieldset.evalationResultsFieldset td.blue{
    border:1px solid #888;
    height:15px;
    background-color:#d0ecff;
}
fieldset.evalationResultsFieldset td.green{
    border:1px solid #888;
    height:15px;
    background-color:#9de47b;
}
fieldset.evalationResultsFieldset td.yellow{
    border:1px solid #888;
    height:15px;
    background-color:#fde47b;
}
fieldset.evalationResultsFieldset td.pink{
    border:1px solid #888;
    height:15px;
    background-color:#f2e3f4;
}
a.greyLink{
    color:#777777;
    font-weight:bold;
}
a.greyLink:hover{
    color:#E25300;
}
table.evalationResultsSubmitters {
    border-top-width:0;
    border-right-width:0;
    border-bottom-width:0;
    border-left:1px solid #777777;
}
table.evalationResultsSubmitters input {
    margin-bottom:0;
}

/* UI Components */
img {
    border: 0px;
}


div.UISimpleDialogMainPanel {
    background: #FFFFFF;
    border: none;
    padding-left: 2px;
    padding-right: 2px;
    font-size: 10pt;
}

label {
    font-weight: bold;
}

input.UIFieldText
{
    border: 1px solid #AAAAAA;
}

.UILabelSpan
{
    float: left;
    width: 75px;
    text-align: right;
}

.UIFieldSpan {
  float: right;
  width: 175px;
  text-align: left;
  }

form.UIPrettyForm
{
    padding-top: 10px;
    margin-left: 50px;

    font-size: 11px;
}

label.UIPrettyForm, input.UIPrettyForm  {
    display: block;
    width: 150px;
    float: left;
    margin-bottom: 5px;
}

label.UIPrettyForm  {
    text-align: right;
    width: 100px;
    padding-right: 20px;
}

br.UIPrettyForm  {
    clear: left;
}

.UIExpandBottom {
    font-size: xx-small;
    width: 100%;
    margin-bottom: 0px;
}

.UIExpandContainer {
    text-align: center;
}

div.UIForm
{
    padding-top: 5px;
    width: 100%;
}

div.UISearchForm
{
    background: #EEEEEE;
}

div.UIFormRow {
    clear: both;
    display: block;
}

.categTitleChosen{
    font-weight: bold;
    font-size: 11pt;
}

div.CategoryListDiv {
    padding: 10px;
    height: 300px;
    width: 100%;
    max-width: 600px;
    min-width: 600px;
    overflow: auto;
}

ul.CategoryList
{
    border: none;
    display: block;
    list-style-type: none;
    padding-left: 0px;
    margin: 0;
}

ul.CategoryList li{
    border-bottom: 1px solid #E2E2E2;
    margin: 0;
    display: block;
    padding-left: 5px;
    margin-bottom: 0px;
    line-height: 25px;
    vertical-align: middle;
    cursor: pointer;
    background-color: white;
    color: #0B63A5;
}

ul.CategoryList li:hover{
    background-color: #FFF6DF;
}

.CategoryListButtons{
    float: right;
    margin: 15pt 0 0;
}

li.selectedListItem {
    background-color: #CDEB8B;
}

li.unselectedListItem {
    background-color: #FFFFFF;
}

li.unselectable {
    cursor: default;
    color: #888888;
}

div.UISearchPeopleListDiv {
    margin-top: 10px;
    margin-bottom: 10px;
    height: 200px;
    width: 100%;
    max-width: 450px;
    min-width: 450px;
    border: 1px solid #CCCCCC;
    overflow: auto;
}

div.UIPeopleListDiv {
    margin-top: 10px;
    margin-bottom: 10px;
    height: 200px;
    width: 300px;
    border: 1px solid #CCCCCC;
    overflow: auto;
}

ul.UIPeopleList
{
    border: none;
    display: block;
    list-style-type: none;
    padding-left: 0px;
    margin: 0;
}

ul.UIPeopleList li{
    border-bottom: 1px solid #DDDDDD;
    margin: 0;
    display: block;
    margin-bottom: 0px;
    line-height: 25px;
    vertical-align: middle;
    cursor: pointer;
    padding-left: 5px;
}

ul.UIPeopleList li .nameLink {
    padding: 4px 30px;
}

ul.UIPeopleList li.selectedUser {
    background-color: #CDEB8B;
}

ul.UIPeopleList li.unselectedUser {
    background-color: #FFFFFF;
}

ul.UIPeopleList li.unselectable {
    cursor: default;
    color: #888888;
}

ul.UIListNestedMenu
{
    text-indent: 0;
    padding-left: 0px;
    margin-bottom: 0px;
    margin-left: 0px;
    list-style-type: none;
}

ul.UIListNestedMenu li
{
    background: #FFFF88;
}

div#UILoadDiv {
    background: #FFFFFF;
    z-index: 3;
    text-align: center;
}

div.UITitleBar {
    background: #4096EE;
    height: 25px;
}

div.UITitleBar .UITitleText{
    float: left;
    width: 200px;
    text-align: left;
}

div.UITitleBar .UITitleText h1{
    margin: 0;
    color: #FFFFFF;
    font-size: 12pt;
    clear: both;
}


.UITitleBar .UITitleOptions{
    float: right;
    width: 100px;
    padding-right: 5px;
    text-align: right;
}

div#UILoadDiv h1{
    color: black;
    margin-top: 30px;
}

ul.UIPeopleList li.UIPerson
{
    background: url("../images/user.png") left top no-repeat;
}

ul.UIPeopleList li.UIGroup
{
    background: url("../images/group.png") left top no-repeat;

}

ul.UIPeopleList li.UIError
{
    background: #EEEEEE url("../images/remove.png") left center no-repeat;
    padding-left: 20px;
}

.UIInPlaceTextField
{
}

div#UISearchBox
{
    position: absolute;
    right: 30px;
    top: 36px;
    border: none;
    font-size: 10pt;
    z-index: 1;
}

div#UISearchBox .searchButton
{
    float:right;
    border-left: 1px solid #888;
    width: auto;
}

div#UISearchBox #searchControls
{
    width: 250px;
    border: 1px solid #888;
    height: 21px;
    overflow: hidden;
    background-color: white;
}

div#UISearchBox #searchControls input
{
    border: 0;
    color: black;
    font-weight: normal;
}

div#UISearchBox #searchText
{
    width: 130px;
}

div#UISearchBox #extraOptions
{
    border: 1px solid #888888;
    border-top: none;
    width: 250px;
    display: none;
    position: absolute;
    top: 23px;
    right: 0px;
    background-color: white;
}


div#UISearchBox #extraOptions table {
    margin: 10px;
}

div#UISearchBox #extraOptions input {
    margin-left: 8px;
    font-size: 9pt;
    width: 145px;
}

div#UISearchBox #extraOptions select {
    margin-left: 8px;
    font-size: 9pt;
    width: 150px;
}

div#UISearchBox #extraOptions td {
    font-size: 9pt;
    color: #444;
}

div#UISearchBox #extraOptions div {
    text-align: center;
    padding: 5px;
    background-color: #ECECEC;
    font-style: italic;
    border-bottom: 1px solid #AAAAAA;
}


.arrowExpandIcon
{
    background: transparent url(../images/menu_arrow_black.png) scroll no-repeat center center;
    font-weight: normal;
    vertical-align: middle;
    display:block;
    width: 20px;
    height: 17px;
    float: right;
    cursor: pointer;
}

.progressIcon
{
    background: transparent url(../images/loading.gif) scroll no-repeat center center;
    font-weight: normal;
    vertical-align: middle;
    display:block;
    width: 20px;
    height: 17px;
    float: right;
    cursor: pointer;
}


a.meetingHeaderSearchBox
{
    padding-left: 5px;
    font-size:xx-small;
    color:#000000;
    font-weight: normal;
    vertical-align: middle;
    float:left;
}


.bottomLine
{
    border-bottom: 1px solid #777777;
}

.container
{
    overflow: hidden;
}

.leftFloat
{
    float: left;
}

.rightFloat
{
    float: right;
}

div.UITidyDialog
{
    margin-left: 10px;
    margin-top: 50px;
}

div.UITidyDialog li
{
    font-size: x-small;
    color: red;
}

div.UIMicroSearchBox
{
    background: #AACCFF;
    font-size: xx-small;
    width:250px;
    position: absolute;
}

ul.UIUserEvtList
{
    list-style-type: none;
    padding-left: 0px;
    padding-top: 0px;
    margin-top: 0px;
    margin-left: 0px;
    margin-bottom: 0px;
}

li.UIUserEvtListPast
{
    background: #EFEFEF;
    border-bottom: 1px solid #CFCFCF;
}
li.UIUserEvtListPresent
{
    background: #CDEB8B;
    border-bottom: 1px solid #9AC65C;
}

li.UIUserEvtListFuture
{
    background: #FFFF88;
    border-bottom: 1px solid #CCCC77;
}
li.UIUserEvtListNone
{
    border-bottom: 1px solid white;
}

ul.UIUserEvtList li
{
    position: relative;
    height: 24px;
    display: block;
    vertical-align: middle;
}

.UIRowButton
{
    display: block;
    float: right;
    margin-right: 5px;
}

.UIRowButton2
{
    margin-left: 10px;
    padding-top: 4px;
}

.favoriteItem
{
    font-style: italic;
}

.UINavBar
{
    display: block;
    height: 25px;
    width: 100%;
    background: #DDDDDD;
    vertical-align: middle;
}

.UINavBar *
{
    vertical-align: middle;
}

.UILoading
{
    z-index: 2;
    background: #FFFFFF;
    text-align: center;
}

.UILoading *
{
    font-size: small;
    font-weight: bold;
    vertical-align: middle;
}

.UILoading img
{
    margin-top: 10px;
}

.UIListTitle {
   font-weight: bold;
   font-size: 12pt;
   color: #000000;
   background: #DDDDDD;
   letter-spacing: 6px;
   padding: 3px;
   margin-bottom: 0px;
}

span.evtDate
{
    float: left;
    display: block;
    width: 90px;
    padding-right: 5px;
}

span.evtDateRow
{
    float: left;
    display: block;
    width: 300px;
}

span.evtDateSpan
{
    font-weight: bold;
    font-size: 10pt;
}

span.evtTimeSpan
{
    font-size: 8pt;
    font-weight: bold;
}

span.clickableText
{
    cursor:pointer;
}
span.clickableText:hover
{
    color: #E25300;
    background: transparent;
}



a.evtTitle
{
    float: left;
    display: block;
    width: 350px;
    padding-right: 5px;
}

img.evtIcon
{
    float: left;
    display: block;
    padding: 1px 5px 1px 0px;
    vertical-align: middle;
}

img.clickableImage
{
    cursor:pointer;
}


/* New CSS */


/* HEADER */

div.pageHeader {
    position: relative;
    width: 100%;
}

div.pageHeaderDark {
    background-color: #424242;
}

div.pageHeaderMainPage {
    background: white url("../images/indico_bg.gif") repeat 0 0;
}

div.pageOverHeader
{
    background: #F6E8BD url(../images/sprites.png) repeat-x scroll 0 -210px;
    border-bottom: 1px solid #A2905A;
    padding: 7px 10px;
    color: #2f2506;
    font-family: Verdana;
    font-size: 9pt;
    font-weight: bold;
}

/* Styles for the main menu */

div.globalMenu
{
    background: #0b63a5 url(../images/sprites.png) repeat-x scroll 0 0;
    border-top: 1px solid #999999;
    border-bottom: 1px solid #999999;
    height: 30px;
    width: 100%;
}

div.globalMenu ul {
    margin: 0;
    padding: 0;
    display: inline;
    list-style-type: none;
}

div.globalMenu li {
    display: block;
    float: left;
    position: relative;
    height: 30px;
    cursor: pointer;
}

div.globalMenu li.mouseover {
    background: #439ddc url(../images/sprites.png) repeat-x scroll 0 -30px;
}

div.globalMenu a
{
    font-weight: bold;
    font-family: Verdana;
    font-size: 8pt;
    color: white;
    letter-spacing: 0.04em;
    display: block;
    padding: 8px 15px;
}

div.globalMenu span
{
    font-weight: bold;
    font-family: Verdana;
    font-size: 8pt;
    color: white;
    padding-top: 8px;
    padding-bottom: 8px;
    padding-left: 15px;
    margin-right: 15px;
    letter-spacing: 0.04em;
    display: block;
}

div.globalMenu .dropDownMenu {
    padding-right: 20px;
    background: transparent url(../images/menu_arrow_white.png) scroll no-repeat center right;
}

/* Styles for the session bar at the top right corner */

div.sessionBar {
    height: 25px;
    float: right;
    font-size: 10pt;
}

div.sessionBar .links
{
    background: transparent url(../images/sprites.png) repeat-x scroll 0 -60px;
    margin-left: 25px;
    padding-top: 0px;
    height: 25px;
}

.loginHighlighted {
    background: transparent url(../images/sprites.png) repeat-x scroll 0 -150px;
}

div.sessionBar .corner
{
    background: transparent url(../images/session_bar_corner.png) repeat-x scroll 0 0;
    height: 25px;
    width: 25px;
    float: left;
}


div.sessionBar ul
{
    margin: 0;
    padding: 0;
    display: inline;
    list-style-type: none;
}

div.sessionBar li {
    display: inline;
    margin: 0;
    padding: 4px 17px;
    float: left;
    border-right: 1px solid #C7C7C7;
}

div.sessionBar span {
    color: #444444;
    font-size: 8pt;
    margin-right: 5px;
}

div.sessionBarDark .corner {
    background-position: -25px 0;
}

div.sessionBarDark .links {
    background-position: 0 -180px;
}

div.sessionBarDark span {
    color: #BCBCBC
}

div.sessionBarDark .links a {
    color: #DFDFDF;
}

div.sessionBarDark .links a:hover {
    color: white;
}

div.sessionBarDark li {
    border-color: #777;
}

div.sessionBarDark .dropDownMenu {
    background: transparent url(../images/menu_arrow_white.png) scroll no-repeat center right;
}

/* Breadcrumb styles */

.path {
}

.path img {
    padding-right: 5px;
    padding-left: 7px;
}

.path a {
   font-size: 9pt;
}

.pathWithoutLinks {
    color: #AAAAAA;
    font-size: 9pt;
}

.pathWithoutLinks img {
    padding-right: 5px;
    padding-left: 7px;
}

div.mainBreadcrumb {
    background-color: #ECECEC;
    padding: 4px 15px;
    border-bottom: 1px solid #AAAAAA;
}

div.mainNoBreadcrumb {
    background: transparent url(../images/sprites.png) scroll repeat-x 0 -120px;
    height: 10px;
}

div.noBreadcrumb {
    padding-top: 5px;
    padding-bottom: 10px;
}

ul.horizontalMenu
{
    margin: 0;
    margin-top: 5px;
    padding: 0;
    display: inline;
    list-style-type: none;
}

ul.horizontalMenu
{
    display: inline;
    font-size: 10pt;
}
ul.horizontalMenu li{
    display: inline;
    position: relative;
    padding: 2px 6px;
    border-left: 1px solid #DDDDDD;
    line-height: 1.5;
}

img.headerLogo {

    margin: 7px 10px;
    border: none;
    width: 196px;
    height: 52px;
}

div.headerAboutIndico
{
    position: absolute;
    top: 25px;
    left: 230px;
    width: 300px;
    color: #444444;
    font-style: italic;
    font-size: 9pt;
}

img.centeredImg {
    vertical-align: middle;
    margin-right: 4px;
}

div.eventHeaderButtonBar {
	padding: 6px 0;
	min-height: 24px;
	min-width: 200px;
}

div.eventHeaderButtonBar a {
    position: relative;
    display: block;
    float: left;
    height: 13px;
    padding: 4px 10px 7px 10px;
    min-width: 4px;
	margin-left: 4px;
	background: transparent url(../images/button_bg.png) repeat-y scroll 0 0;
    font-size: 13px;
    font-family: arial, helvetica, sans-serif;
    color: #cfcfcf;
}

div.eventHeaderButtonBar a div.leftCorner {
    position: absolute;
    top: 0;
    right: 0;
    background: transparent url(../images/button_bg.png) repeat-y scroll -198px 0;
    width: 2px;
    height: 24px;
}

div.eventHeaderButtonBar a:hover {
    background-position: 0 -24px;
    color: white;
}

div.eventHeaderButtonBar .separator {
    float: left;
    margin: 3px 6px 3px 10px;
    width: 1px;
    height: 18px;
    border-right: 1px dotted #999;
}

div.filterDiv
{
    margin-top: 5px;
    padding: 10px;
    padding-left: 75px;
    border-top: 1px solid black;
    border-bottom: 1px solid black;
    background-color: #777;
    color: white;
    display: none;
}


/* Root Page */

.container
{
    background: #FFFFFF;
    margin-bottom: 10px;
    margin: 30px 80px 30px 60px;
    overflow: visible;
}

.body
{
}

.bodyWithSideBar {
    margin-right: 420px;
}

.bodyWithSideMenu {
    margin-left: 220px;
    margin-top: 20px;
    margin-right: 20px;
}

/*
    Used to create empty space between the main
    blue bar and the content, when there is
    a basic side menu like in Room Booking.
*/
.emptyVerticalGap {
    height: 20px;
}

.frontPageSideBarContainer {
    margin: 30px 80px 30px 60px;
}

.sideBar {
    float: right;
    font-size: 11pt;
    width: 340px;
    float: right;
    width: 340px;
}

.sideMenu {
    float: left;
    width: 200px;
    padding-right: 15px;
    margin-left:30px;
}

.managementSideMenu {
    margin-left:0px;
}

.sideMenu .separator {
    font-weight: normal;
    font-style: italic;
    font-size: 9pt;
    color: #777;
    padding: 7px 0;
    border-bottom: 1px dotted #999;
}

.sideMenu .separatorNoText {
    font-size: 1px;
    height: 1px;
    padding: 0;
    margin-top: 0;
    border-bottom: 1px dotted #999;
}

.sideBar .leftCorner {
    width: 15px;
    height: 15px;
    float: left;
    background: transparent url('../images/grey_corners.png') scroll no-repeat 0 0;
}

.sideBar .rightCorner {
    width: 15px;
    height: 15px;
    float: right;
    background: transparent url('../images/grey_corners.png') scroll no-repeat -15px 0;
}

.sideMenu .corner {
    width: 15px;
    height: 15px;
    float: right;
    background: transparent url('../images/grey_corners.png') scroll no-repeat -30px 0;
}

.sideBar .content {
    background: #ECECEC url('../images/grey_gradient.png') scroll repeat-x bottom left;
    padding: 20px 20px 50px 20px;
}
.sideMenu .content {
    padding-top: 10px;
}

.managementSideMenu .content {
    min-height: 200px;
}

.managementSideMenu .content {
    margin-right: 15px;
}

.topBar {
    margin-bottom: 30px;
}

.topBar .content {
    background: #ECECEC url('../images/grey_gradient2.png') scroll repeat-x bottom left;
    padding: 20px;
    font-size: 11pt;
    color: #444;
    border: 1px solid #AAA;
}

.topBar .smaller {
    padding: 10px;
    margin-top: 10px;
}

.sideBar h1, .topBar h1 {
    margin: 0;
    padding: 0;
    color: #777;
    font-size: 13pt;
}

.sideBar ul {
    margin: 10px 10px 20px 10px;
    padding: 0;
    list-style-type: none;
}

.sideBar li {
    margin-bottom: 10px;
    list-style-type: none;
}

.sideMenu li {
    margin-bottom: 10px;
}

.sideBar a {
    font-size: 12pt;
}

.sideBar em {
    color: #777;
}

.sideMenu a {
    font-size: 11pt;
}

.sideMenu .active {
    font-weight: bold;
}

.sideMenu a.advanced {
    font-style: italic;
}

.sideBar a.subLink {
    font-style: italic;
    font-size: 11pt;
}

.sideBar em {
    font-size: 10pt;
    display: block;
    margin-top: 3px;
}

.leftMenu
{
    float: left;
    margin-left: 10px;
    margin-right: 10px;
    margin-top: 10px;
    margin-bottom: 10px;
    width: 150px;
    background: #f6f6f6;

}

h1.menuHeader
{
    height: 20px;
    font-size: 10pt;
    text-align: center;
    margin-top: 0px;
    margin-bottom: 4px;
    padding-top: 2px;
    display: block;
    width: 100%;
    background: #5fa5d4;
    color: white;
}

h1.active
{
    background: rgb(255,123,45);
}

li.active a{
    font-weight: bold;
}

/* Should no longer be needed... where used
   for the server admin side menu section.
h1.active_server_admin
{
    background: #4BB453;
}

li.active_server_admin a{
    color: #4BB453;
}

li.active_server_admin a:hover {
   color: #E25300;
   background: transparent;
   font-weight: bold;
}
*/

ul.menuList
{
    font-size: 10pt;
    margin:0;
    margin-bottom: 15px;
    padding-left: 0px;
    list-style-type: none;
}

ul.menuList li
{
    height: 20px;
    display: block;
    margin-bottom: 4px;
    background: #ebebeb;
    padding-left: 20px;
    font-weight: bold;
}

li.sideMenu_disabled
{
    color: #999;
}

ul.menuList li.active
{
    color: #e25300;
}


.clearfix:after {
    content: ".";
    display: block;
    height: 0;
    clear: both;
    visibility: hidden;
}

/* Category List */

ul.list
{
    position: relative;
    margin:0px;
    margin-top: 20px;
    padding-left: 0px;
}

.list li
{
    border-bottom: 1px solid #E2E2E2;
    list-style-type: none;
    padding: 5px 0;
}

.list a {
    font-size: 13pt;
}

ul.listCompact {
    margin: 0px;
}

.listCompact li {
    border-color: white;
}

.listCompact a {
    font-size: 10pt;
}

.farRight
{
    position: absolute;
    top: 5px;
    right: 50px;
}

.evtShortDate
{
        margin-right: 10px;
}

.eventList {
    padding-top: 15px;
}

.eventList h3 {
    font-size: 20pt;
    color: #999999;
    margin: 20px 10px;
    padding: 0;
}

.eventList h4 {
    color: #555555;
    font-weight: normal;
    font-size: 14pt;
    margin-top: 20px;
    margin-left: 40px;
    padding 0;
    border-bottom: 1px solid #EBEBEB;
}

.eventList ul {
    margin: 0;
    padding: 0;
    list-style-type: none;
    display: block;
}

.eventList li {
    margin: 0 0 10px 60px;
    padding: 0;
    display: block;
}

.eventList li .ical {
    padding: 0 15px;
}

.eventList li .date {
    padding: 0 10px 0 0;
    font-size: 10pt;
    color: #444;
}

.eventList li .today {
    margin: 0 10px 0 0;
    font-size: 10pt;
    color: #444;
    -moz-border-radius-bottomleft:5px;
    -moz-border-radius-bottomright:5px;
    -moz-border-radius-topleft:5px;
    -moz-border-radius-topright:5px;
    background-color:#F6E8BD;
    padding: 5px;
}

.eventList .currentMonth {
    border-bottom: 1px solid #AAAAAA;
}

.currentMonth span {
    padding: 5px 5px 1px 5px;
    background: #F6E8BD;
    -moz-border-radius: 5px 5px 0 0;
    -webkit-border-radius: 5px 5px 0 0;
    border-radius: 5px 5px 0 0;
    color: #2F2506;
}

.eventList li .listName a {
    font-size: 13pt;
}

/* Footer */

.footer {
    text-align: center;
    color: #444444;
    height: 40px;
    margin-top: -50px;
    padding-top: 10px;
    bottom: 0;
    width: 100%;
}

.footerDark {
    color: #ECECEC;
}

.footerDark a {
    color: #53A0DF;
}

.footer img
{
    vertical-align: middle;
}

/* TODO: remove permanently? */
#policyOfUse {
    display: none;
    float: right;
    width: 40%;
}
#policyOfUse h1{
    font-size: 10pt;
    font-weight: bold;
    margin-bottom: 5px;
}

/* General Titles */

.banner
{
    background-color: #ECECEC;
    color: #444;
    vertical-align: middle;
    padding: 20px 30px;
    line-height: 30px;
}

/* TODO: Remove these?

.banner_0
{
    background: #E0E0E0;
    font-size: 12pt;
}

.banner_1
{
    background: #F0F0F0;
    font-size: 11pt;
    margin-right: 20px;
}

.banner_2
{
    background: #F8F8F8;
    font-size: 10pt;
    margin-right: 40px;
}

.banner_3
{
    background: #FCFCFC;
    font-size: 10pt;
    margin-right: 60px;
}

.banner_4
{
    background: #FCFCFC;
    font-size: 10pt;
    margin-right: 60px;
}

.banner_5
{
    background: #FCFCFC;
    font-size: 10pt;
    margin-right: 60px;
}

.banner_green
{
    background: #d5edd7;
    font-size: 12pt;
}

.banner_orange
{
    background: rgb(255,205,174);
    font-size: 12pt;
}

*/

.selectedCategoryName{
    padding:20px;
    font-size: 12pt;
}

.bannerTitle
{
    color: #777777;
}

.bannerTitle:hover
{
    color: #E25300
}

.bannerTitle_0
{
    font-size: 16pt;
}

.bannerTitle_1
{
    font-size: 11pt;
}

.bannerTitle_2
{
    font-size: 10pt;
}

.bannerTitle_3
{
    font-size: 10pt;
}

.bannerTitle_4
{
    font-size: 10pt;
}

.bannerTitle_5
{
    font-size: 10pt;
}

.bannerTitle_noIcon
{
    margin-left: 37px;
}

.banner_creator
{
    font-size: 10pt;
    font-weight: normal;
    float: right;
}

.areaTitle_orange {
   font-size: 14px;
   color: #E25300;
   padding: 0px;
   margin-top: 0px;
}

.titleMiddleImg
{
    vertical-align: middle;
}

/* Context Help */

.ctxtInfo {

}

/* Forms */

.errorMsgBox
{
    margin-top: 15px;
    margin-bottom: 15px;
    margin-left: auto;
    margin-right: auto;
    padding:10px;
    border:1px solid #5294CC;
    background:#F6F6F6;
    text-align: center;
    width: 33%;
}

.infoMsgBox
{
    margin-top: 15px;
    margin-bottom: 15px;
    margin-left: auto;
    margin-right: auto;
    padding:10px;
    border:1px solid #5294CC;
    background:#F6F6F6;
    text-align: center;
    width: 33%;
}


.oneline {
    display: block;
    margin-top: 5px;
    width: 100%;

}

.blueLineBottom
{
    border-bottom: 1px solid #5294CC;
}

.formLine
{
    margin-bottom: 5px;
}

div.optionGroup
{
    margin-top: 20px;
}

.formLine label
{
    font-weight: normal;
    font-size: 8pt;
    color: gray;
}

/* Autocompletion */

.autoCompleteMenu
{
    background: #eeeeee;
}

.autoCompleteMenu ul
{
    border: none;
    display: block;
    list-style-type: none;
    padding-left: 0px;
    margin: 0;

}

.autoCompleteMenu ul li
{
    margin: 0;
    display: block;
    padding-left: 0px;
    margin-bottom: 0px;
    height: 20px;
}

.selected
{
    background: #C3D9FF;
}

.timeDurationEntry
{
    border: none;
    display: block;
    list-style-type: none;
    padding-left: 0px;
    margin: 0;
}

.timeDurationEntry li
{
    background: #CDEB8B;
    border: none;
    margin: 0;
    display: block;
    padding-left: 0px;
    margin-bottom: 0px;
    height: 20px;
}

.timeDurationEntry_text
{
    font-weight: bold;
    padding-right: 10px;
}

/* Tabs */

div.tabListContainer {
    position: relative;
    margin-top: 10px;
    padding-top: 10px;
}

ul.tabList {
    display: block;
    list-style-type: none;
    margin: 0;
    padding: 0px;
    padding-bottom: 1px;
    border-bottom: 1px solid #777777;
}

ul.tabList li{
    display: inline;
    position: relative;
    padding-bottom: 1px;
    padding-left: 10px;
    padding-right: 10px;
    font-weight: bold;
}

ul.subTabList
{
    background: #F2F2F2;
    display: block;
    list-style-type: none;
    margin: 0;
    padding: 0;
    padding-top: 10px;
    padding-bottom: 5px;
    border-left: 1px solid #777777;
    border-right: 1px solid #777777;
}

ul.subTabList li{
    display: inline;
    position: relative;
}

ul.subTabList a
{
    font-family: Verdana;
    font-weight: normal;
    font-size: 9pt;
    font-weight: bold;
    padding-right: 15px;
    padding-left: 15px;
    border-right: 1px solid #AAAAAA;
}

ul.subTabList a:hover
{
    color: #dbb03a;
}

.tabSelected  {
    color: #E25300;
    background: #F2F2F2;
    border: 1px solid #777777;
    padding-top: 8px;
    border-bottom: 2px solid #F2F2F2;
    margin-left: 2px;
    margin-right: 1px;
}

.tabSelected  a, .tabSelected  span {
    padding-top: 3px;
    color: #555555;
    font-size: 9pt;
}

div.tabScrollArrowBg {
    padding: 0;
    margin: 0;
    position: absolute;
    top: 6px;
    left: 2px;
    width: 15px;
    height: 15px;
    display: none;
    background: white url(../images/tab_scroll_arrows.png) no-repeat scroll 0 -60px;
}

div.tabScrollArrow {
    border: 1px solid #999999;
    width: 13px;
    height: 13px;
    background: transparent url(../images/tab_scroll_arrows.png) no-repeat scroll 0 0;
}

div.tabGradient {
    background: white url(../images/tab_bg.png) repeat-x scroll 0 -60px;
    /*border-left: 1px solid #777777;
    border-right: 1px solid #777777;*/
    height: 20px;
}

div.tabBorderGradient {
    background: white url(../images/tab_bg.png) repeat-x scroll 0 -80px;
    height: 20px;
    width: 1px;
    display: inline;
}


.tabUnselected  {
    border-style: solid;
    border-width: 1px;
    border-color: #999999;
    border-bottom: 0;
    background: white url(../images/tab_bg.png) repeat-x scroll 0 -30px;
    padding-top: 3px;
    margin-left: 1px;
    cursor: pointer;
}

.tabUnselected  a, .tabUnselected  span {
    color: #4c6a83;
    font-weight: normal;
    font-size: 9pt;
}

.subTabUnselected  a {
    color: #4c6a83;
}

.subTabSelected  a {
    color: #b38b1f;
}

.tabExtraButtons {
    background-color: #888;
    float: right;
    -webkit-border-radius: 3px;
    -moz-border-radius: 3px;
    margin: 10px 10px 0 0;
}

.tabExtraButtons .buttonContainer {
    float: left;
    padding: 0 10px;
    border-left: 1px solid #aaa;
    cursor: pointer;
}

.tabExtraButtons .buttonContainerLeft {
    border-left: none;
    -webkit-border-bottom-left-radius: 3px;
    -moz-border-radius-bottomleft: 3px;
    -webkit-border-top-left-radius: 3px;
    -moz-border-radius-topleft: 3px;
}

.tabExtraButtons .buttonContainerRight {
    -webkit-border-bottom-right-radius: 3px;
    -moz-border-radius-bottomright: 3px;
    -webkit-border-top-right-radius: 3px;
    -moz-border-radius-topright: 3px;
}

.tabExtraButtons .buttonContainer:hover {
    background: #555;
}

div.tabContents {
}

div.uniformButtonVBar  input
{
    width: 160px;
}

ul.horizontalSmallMenu
{
    padding-left: 0px;
    margin: 0px;
    list-style-type: none;
    display: inline;
}

ul.horizontalSmallMenu li
{
    padding-left: 10px;
    margin: 0px;
    display: inline;
}

ul.materialList
{
    padding: 0px;
}

ul.materialList li
{
    border-top: 1px solid #AAAAAA;
    list-style-type: none;
    padding-bottom: 5px;
}

ul.materialList li span
{
    padding-left: 10px;
    font-size: 11pt;
}


ul.materialList li ul
{
    margin-left: 15px;
    padding: 5px;
}

ul.materialList li ul li
{
    background: #F2F2F2;
    list-style-type: none;
    padding-left: 5px;
    padding-right: 5px;
    padding-top: 5px;
    border-top: 1px solid #DDDDDD;
}

ul.materialList li ul li span
{
    padding-left: 0px;
    font-size: 10pt;
}

ul.materialList li ul li ul li
{
    background: #FFFFFF;
    padding-left: 10px;

}

div.resourceContainer
{
    background: white;
    overflow: auto;
}

div.descriptionBox
{
    margin-top: 10px;
    margin-left: 10px;
    margin-right: 20px;
}

div.descriptionLine
{
    padding-left : 20px;
    font-style: italic;
    font-size: 9pt;
}

ul.tabList li.hiddenTab
{
    display: none;
}

.spaceLeft {
    padding-left: 10px;
}

ul.slotHorizontalMenu
{
    margin: 0px;
    margin-top: 0px;
    padding: 0px;
    display: inline;
    list-style-type: none;
}

ul.slotHorizontalMenu li {
    display: inline;
    position: relative;
    padding: 0 0 0 0;
    padding: 5px 5px;
    line-height: 1.5;
}

ul.slotHorizontalMenu li a {
}

h2.timetableSeparator {
    margin-left: auto;
    border-top: 1px solid #DDDDDD;
}

div.timetableHeader {
    padding: 20px 5px 10px 5px;
    margin-top: 20px;
    border-bottom: 2px solid #777777;
    font-size: 15pt; color: rgb(68, 68, 68);
    behavior: url(border-radius.htc);
}

ul.keywordList
{
    margin: 5px;
    padding: 0px;
    display: block;
    list-style-type: none;
    /*height: 25px;*/
}


ul.keywordList li.oneLineListItem {
    display: inline;
    position: relative;
    padding: 0 0 0 0;
    color: #5FA5D4;
}

ul.keywordList li.oneLineListItem:after {
    color: black;
    content: ", ";
}

ul.keywordList li.oneLineListItem_last {
    display: inline;
    position: relative;
    padding: 0 0 0 0;
    color: #5FA5D4;
}

ul.keywordList li.oneLineListItem_last:after {
    content: "";
}

ul.keywordList li.multipleLinesListItem {
    position: relative;
    padding: 0 0 0 0;
    color: #5FA5D4;
}

ul.keywordList li.multipleLinesListItem_last {
    position: relative;
    padding: 0 0 0 0;
    color: #5FA5D4;
}


.popupWindowTitle {
    color: #1A64A0;
    font-weight: bold;
    font-style: normal;
}

.popUpLabel {
   text-align: right;
   font-size: 10pt;
   font-family: Verdana, Arial;
   color: #523D04;
   font-weight: normal;
   padding-right: 5px;
   padding-bottom: 3px;
}

.popUpTdContent {
   font-weight: normal;
   padding-bottom: 3px;
   color: black;
}

 .popUpButton {
   color:  #234173;
   text-decoration: none;
   margin: 0px;
   margin-top: 1px;
   margin-right: 1px;
   background-color: #D9D9D9;
   border: 1px solid #fff;
   border-top-color: #eee;
   border-left-color: #eee;
   border-right-color: #669;
   border-bottom-color: #669;

 }

.fieldLabel {
   text-align: right;
   font-family: Verdana, Arial;
   color: #523D04;
   margin-right: 5px;
   font-weight: normal;
}

.headerRoomLink {
}

.tooltip {
   background-color: #FFFFFF;
   border: 1px solid #000000;
   color: #000000;
 }

.invalid {
    -moz-appearance: none;
    background-color: #FFB9B9;
}

.invalidLabel {
    color: #D01F3C;
}

select.invalidSelect {
    color: #D01F3C;
}

.tooltipError {
   max-width: 300px;
   padding: 5px;
   border: 1px solid #777;
   color: #ad1f1f;
   background: white;
   -moz-box-shadow: 2px 2px 2px #444;
   -webkit-box-shadow: 2px 2px 2px #444;
   box-shadow: 2px 2px 2px #444;
}

ul.errorList {
    padding: 0;
    margin: 0;
    margin-left: 20px;
}

ul.errorList li {
    color: #D01F3C;
}

.errorList {
    color: #D01F3C;
}


span.errorTitle {
    font-size: medium;
    color: #D01F3C;
    font-weight: bold;
}

span.messageAfterErrors {
    margin-top: 1em;
    color: #D01F3C;
}


/* NEWS MODULE */

.newsItem{
    display:block;
    background: #EBF7FF;
    margin-bottom: 5px;
    overflow: hidden;
}

.newsItemDate {
   font-weight: italic;
   color: #36393D;
}

.newsItemTitle {
    margin-left: 30px;
    font-weight: bold;
}

.newsItemContent {
    margin-left: 30px;
    float: left;

}

.newsItemOptions{
    float: right;
}


.newsContainer{
    margin:10px 80px 10px 80px;
}

.newsToolBar{
    text-align:right;
    margin:10px 80px 10px 80px;
}

.newsItemEdit{
    padding: 10px;
}

.newsEditTitle{
    width: 500px;
}

/* news display: */

.newsGroup {
    margin-left: 30px;
}

.newsTypeTitle{
    background: #EBF7FF;
    margin-bottom: 5px;
    padding: 3px;
    font-size: 14px;
    color: black;
}

.newsDisplayItem{
    margin-left: 30px;
    overflow: hidden;
}

.newsDisplayItemDate {
   font-weight: italic;
   color: #36393D;
   display: inline;
   font-weight: bold;
}

.newsDisplayItemTitle {
    display: inline;
    font-size: 13px;
}

.newsDisplayItemContent {
    font-style: italic;
    margin-left: 100px;
    color: #777777;
}

/* PLUGINS ADMIN */

ul.optionList1 {
    margin: 0;
    padding: 0;
    list-style-type: none;
}

ul.optionList2 {
    margin-top: 0px;
    margin-bottom: 0px;
}

span.optionKey1 {
    font-weight: bold;
}

div.PluginPeopleListDiv {
    margin-bottom: 10px;
    height: 100px;
    width: 300px;
    border: 1px solid #CCCCCC;
    overflow: auto;
}

ul.PluginPeopleList
{
    border: none;
    display: block;
    list-style-type: none;
    padding-left: 0px;
    margin: 0;
}

ul.PluginPeopleList li{
    margin: 0;
    display: block;
    margin-bottom: 0px;
    line-height: 25px;
    padding-left: 5px;
    vertical-align: middle;
}

/* COLLABORATION */

span.createBookingText {
    font-size: 12pt;
}

td.collaborationTitleCell {
    color: #523D04;
    text-align: center;
    padding-bottom: 3px;
}

td.collaborationCell {
    padding: 0px;
    padding-left: 15px;
    padding-right: 15px;
    padding-top: 3px;
    padding-bottom: 3px;
    text-align: center;
    white-space: nowrap;
}

td.collaborationCellNarrow {
    padding: 0px;
    padding-top: 3px;
    padding-bottom: 3px;
    width: 0px;
    white-space: nowrap;
}

.collaborationInfoCell {
    padding: 0px;
    padding-left: 50px;
    padding-bottom: 5px;
}


span.statusMessage {
    font-size: medium;
    font-weight: bold;
    vertical-align: middle;
}

.statusMessageError {
    color: #D01F3C;
}

.statusMessageOK {
    color: #73880A;
}

.statusMessageOther {
    color: #7A7A7A;/*#356AA0;*/
}

td.collaborationInfoLeftCol {
    vertical-align: top;
    text-align: right;
    padding-right: 5px;
    white-space: nowrap;
    color: #523D04;
}

.collaborationWarning {
    font-weight: bold;
    color: #D01F3C;
}

td.bookingFormFieldName {
    text-align: right;
    padding-right: 5px;
}

span.bookingFormWarning {
    font-size: x-small;
    color: #FF7400;
}

ul.singleBooking {
    list-style: none;
    margin: 0;
    padding: 0;
    text-align: center;
}

div.singleBookingCustomText {
    margin-bottom: 5px;
}

div.actionButton {
    display: inline;
    margin-left: 5px;
}

/* Collaboration Admin */

ul.CAIndexList {
    display: block;
    list-style-type: none;
    margin: 0;
    padding: 0;
    padding-top: 10px;
    padding-bottom: 5px;
}

ul.CAIndexList li {
    display: inline;
    position: relative;
    padding-right: 15px;
    padding-left: 15px;
    border-right: 1px solid #AAAAAA;
}

ul.CAIndexList a {
    font-family: Verdana;
    font-size: 12pt;
    font-weight: bold;
    cursor: pointer;
}

ul.CAIndexList a:hover
{
    color: #dbb03a;
}

.CAIndexSelected  {
    color: #B38B1F;
}

.CAIndexUnselected {
    color: #4C6A83;
}

.CALastIndex {
    border-right: 0px;
}

div.CADiv {
    background: #ECECEC url('../images/grey_gradient2.png') scroll repeat-x bottom left;
    padding: 10px 20px 10px 10px;
    margin-top: 10px;
    margin-bottom: 10px;
<<<<<<< HEAD
    color: #444;
    border: 1px solid #AAA;   
=======
    -moz-border-radius-bottomleft:10px;
    -moz-border-radius-bottomright:10px;
    -moz-border-radius-topleft:10px;
    -moz-border-radius-topright:10px;
    border-bottom:1px solid #AAAAAA;
    border-right:1px solid #AAAAAA;
>>>>>>> 24219283
}

div.CADiv span.pluginNames {
    font-style: italic;
}

div.CAShowOnlyPendingDiv {
    padding-right: 10px;
    border-right: 1px solid #AAAAAA;
    margin-right: 10px;
}

div.CAShowOnlyPendingDiv input {
    margin: 0;
    padding: 0;
}

div.CAShowOnlyPendingDiv label {
    font-weight: normal;
}

div.CAFilterByCategoryDiv{
    padding-right: 10px;
    border-right: 1px solid #AAAAAA;
    margin-right: 10px;
    display: inline;
}

div.CAResultsDiv {
    padding-top: 20px;
}

div.CAResultsPerPageDiv {
    display: inline;
}

span.CAMinMaxKeySuggestion {
    color: orange;
    font-size: 8pt;
}

span.CAViewBySpan {
    font-weight: bold;
}

div.CADiv a {
    font-family: Verdana;
    font-size: 9pt;
    cursor: pointer;
}

div.CADiv input.CARadio {
    margin-left: 0px;
}

a.CAViewBySelected  {
    color: #B38B1F;
    font-weight: bold;
}

a.CAViewByUnselected {
    color: #4C6A83;
}

div.CAViewByDiv {
    display: inline;
}

div.CAViewByDiv a {
    padding-left: 8px;
}

div.CAOrderByDiv a {
    padding-left: 8px;
}

div.CAOrderByDiv {
    display: inline;
    float: right;
}

div.CAInfoDiv {
    padding-top: 5px;
}

div.CAInfoDiv div.CATypesDiv {
    display: inline;
    padding-top: 5px;
}

div.CAInfoDiv div.CAStaticURLDiv {
    display: block;
    padding-top: 5px;
}

a.CAStaticURLSwitch {
    color: #0B63A5;
}

div.CAInfoDiv div.CAStaticURLDiv a {
    margin: 0;
    padding: 0;
    font-weight: bold;
}

div.CAInfoDiv div.CAStaticURLDiv a:hover {
    color: #DBB03A;
}

div.CATotalInIndexDiv {
    display:inline;
    float:right;
}

div.CANResultsDiv {
    display:inline;
}

ul.pageNumberList {
    display: block;
    list-style-type: none;
    margin: 0;
    padding: 0;
    padding-top: 25px;
}

ul.pageNumberList li {
    display: inline;
    position: relative;
    padding-right: 15px;
    padding-left: 15px;
    border-right: 1px solid #AAAAAA;
}

ul.pageNumberList li.lastPageNumber {
    border-right: 0px;
}

ul.pageNumberList a {
    font-family: Verdana;
    font-size: 9pt;
    font-weight: bold;
    cursor: pointer;
}

ul.pageNumberList a:hover
{
    color: #dbb03a;
}

ul.pageNumberList a.pageSelected  {
    color: #B38B1F;
}

ul.pageNumberList a.pageUnselected {
    color: #4C6A83;
}

table.CAResultsTable {
    width: 100%;
    margin: 0;
    padding: 0;
}

table.CAResultsTable td.ACBookingGroupTitle {
    padding-top: 20px;
    color: #555555;
    font-weight: normal;
    font-size: 14pt;
    border-bottom: 1px solid #EBEBEB;
}

table.CAResultsTable a.ACConfLink {
    padding-top: 20px;
}

table.CAResultsTable a.ACConfLink span.ACConfTitle {
    font-size: 14pt;
    font-weight: normal;
}

table.CAResultsTable a.ACConfLink span.ACConfId {
    font-size: 10pt;
    font-weight: normal;
    color: #555555;
}

table.CAResultsTable a.ACConfLink span.ACConfDates {
    font-size: 11pt;
    font-weight: normal;
    color: #555555;
}

td.ACBookingFirstCell {
    padding: 2px;
    padding-left: 30px;
}

td.ACBookingCell {
    padding: 2px;
    padding-left: 10px;
    max-width: 300px;
}

td.ACBookingCellNoWrap {
    padding: 2px;
    padding-left: 10px;
    white-space: nowrap;
    width: 0;
}

td.ACBookingTime {
    padding: 2px;
    text-align: right;
}

/* Collaboration display pages */

.collaborationDisplayTitle {
    margin: 0;
    margin-top: 1em;
}

div.collaborationDisplayDateGroup {
    padding-top: 5px;
    padding-bottom: 15px;
}

span.collaborationDisplayBookingTitle {
    color: black;
}

div.collaborationDisplayBookingLine {
    padding-bottom: 5px;
}

div.collaborationLinkTooltipMeetingLecture {
    padding: 3px;
    background-color: white;
}

div.collaborationLinkTooltipConference {
    padding: 3px;
}

div.collaborationDisplayInfoLine {
    padding-top: 5px;
    padding-bottom: 10px;
}

span.collShowHideBookingsText {
    font-style: italic;
}

span.collShowBookingsText {
    font-style: italic;
}

div.collHideBookingsDiv {
    padding-top: 8px;
}

span.collHideBookingsText {
    font-style: italic;
}

table.eventDetails td.collaborationDisplayInfoLeftCol {
    padding: 0px;
    padding-right: 10px;
    vertical-align: top;
    text-align: right;
    white-space: nowrap;
    width: 0px;
    color: #222222;
    font-size: 8pt;
}

table.eventDetails td.collaborationDisplayInfoRightCol {
    padding: 0px;
    vertical-align: top;
    font-size: 8pt;
}

td.collaborationConfDisplayInfoLeftCol {
    padding: 0px;
    padding-right: 10px;
    vertical-align: top;
    text-align: right;
    white-space: nowrap;
    width: 0px;
    color: #222222;
    font-size: 8pt;
}

td.collaborationConfDisplayInfoRightCol {
    padding: 0px;
    vertical-align: top;
    font-size: 8pt;
}


td.collaborationDisplayInfoLeftCol span {
    white-space: nowrap;
}




/* ------------------------ */

.timetableInfoBox {
    margin: 7px 10px;
    /*background: #F6E8BD url(../images/sprites.png) repeat-x scroll 0 -210px;
    border: 1px solid #A2905A;*/
    color: #444444;
    font-family: Verdana;
    -moz-border-radius: 5px;
    -webkit-border-radius: 5px;
    border-radius: 5px;
}

.timetableBlock {
    border: 1px solid #aaaaaa;
    -moz-border-radius: 3px;
    -webkit-border-radius:3px;
    behavior: url(border-radius.htc);
    overflow: hidden;
    color: #202020;
}

.timetableBlockPileEffect {
    border-bottom: none;
    margin: 1px 0;
    height: 3px;
}

div.timetableContribution  {
    background-color: #f8f2e8;
}

div.timetableSession div.timetableBlock{
}

div.timetableBreak div.timetableBlock{
}

div.timetableBlockTitle {
    font-weight: bold;
    font-size: 8pt;
    padding: 4px;
}

div.timetableBlockPresenters {
    float: right;
    margin: 4px;
    margin-right: 6px;
    margin-left: 6px;
    font-size: 8pt;
    font-style: italic;
}

div.timetableBlockMaterial {
    padding: 2px;
    margin: 2px;
    float: right;
    width: 12px;
    height: 12px;
    background: transparent url(../images/material_folder.png) scroll no-repeat 3px 3px;
}

div.timetableBlockMaterial:hover, div.timetableBlockMaterialActive {
    border: 1px solid #777;
    margin: 1px;
    background-color: white;
}

div.timetableBlockTime {
    position: absolute;
    bottom: 4px;
    right: 6px;
    padding-top: 4px;
    font-size: 8pt;
}

div.timetableBlockTimeDiscreet{
    float: left;
    margin: 4px;
    margin-right: 6px;
    margin-left: 6px;
    font-size: 8pt;
}

div.timetableBlockLocation {
    position: absolute;
    bottom: 4px;
    left: 4px;
    font-style: italic;
    padding-top: 4px;
    font-size: 8pt;
}

div.timetableBlockContribs {
    margin: 4px;
    border: 1px solid #CCC;
}

/*div.timetableBlockContrib {
    border-top: 1px dotted #777;
    background: white;
    opacity: 0.65;
    padding: 2px 5px;
    font-size: 12px;
    height: 14px;
    overflow: hidden;
}

div.timetableBlockContrib:hover {
    background: black;
    opacity: 0.45;
    color: white;
}*/

div.exclusivePopup {
    background-color: white;
    position: fixed;
    display: inline;
    border: 1px solid black;
    -moz-border-radius: 10px;
    -webkit-border-radius:10px;
    behavior: url(border-radius.htc);
}

div.exclusivePopupTopBg {
    background-color: #F8F8F8;
    behavior: url(border-radius.htc);
    -moz-border-radius: 10px;
    -webkit-border-radius: 10px;
}

div.exclusivePopup .title {
    font-size: 13pt;
    padding-left: 10px;
    padding-right: 50px;
    padding-bottom: 10px;
    background-color:  #F8F8F8;
    border-bottom: 1px solid #CCC;
}

div.exclusivePopup .titleWrapper {
    position: relative;
    top: -10px;
}

div.exclusivePopup .printLink {
    font-size: 10pt;
    position: absolute;
    bottom: 0px;
    right: 45px;
    border: 1px solid #aaa;
    border-bottom-color: white;
    background: white;

    -webkit-border-top-right-radius: 3px;
    -webkit-border-top-left-radius: 3px;
    -moz-border-radius-topleft: 3px;
    -moz-border-radius-topright: 3px;
}

div.exclusivePopupCloseButton {
    position: absolute;
    cursor: pointer;
    top: 5px;
    right: 10px;
    background-image: url('../images/popup_close_button.png');
    width: 15px;
    height: 15px;
}

div.balloonPopup {
    position: absolute;
    padding-bottom: 15px;
    color: #202020;
    border: 1px solid black;
    background-color: white;
    -moz-border-radius: 6px;
    -webkit-border-radius:6px;
    behavior: url(border-radius.htc);
}

div.balloonPopupArrow {
    position: absolute;
    background: transparent url('../images/balloon_popup_arrows.png') scroll no-repeat 0 -19px;
    background-repeat: no-repeat;
    background-position: 0 -19px;
}

div.balloonPopupCloseButton {
    position: absolute;
    cursor: pointer;
    top: 10px;
    right: 10px;
    background-image: url('../images/popup_close_button.png');
    width: 15px;
    height: 15px;
}

.loadingPopup {
    background: transparent url('../images/load_lightblue.gif') scroll no-repeat center center;
    min-width: 130px;
    height: 70px;
}
.loadingPopup .text {
    color: #DDD;
    text-align: center;
    font-family: Verdana;
    padding-top: 80px;
}

div.timetablePreLoading {
    background: transparent url('../images/load_big.gif') scroll no-repeat center center;
}
div.timetablePreLoading .text {
    color: #777;
    text-align: center;
    font-family: Verdana;
    letter-spacing: 2px;
}

div.timetableLoading {
    position: absolute;
    top: 40px;
    left: 0px;
    padding: 10px 0 6px 35px;
    background: transparent url('../images/loading.gif') scroll no-repeat 10px center;
    color: #444;
}

.timetablePopup {
}

.timetablePopup .title {
    font-family: Verdana;
    font-size: 12pt;
    padding: 10px 30px 10px 10px;
}

div.timetablePopupInfoWrapper {
    width: 100%;
    background-color:  #F8F8F8;
    border-top: 1px solid #DDD;
    border-bottom: 1px solid #CCC;
}

.timetablePopup .menuBar {
    text-align: right;
    color: #444444;
    font-weight: normal;
    padding: 5px 0;
}

.timetablePopup .managementMenuBar {
    background-color: #f9f6e4;
    border-top: 1px solid #e5e0d0;
}

.timetablePopup .managementMenuBar a {
    color: #2F2506;
}
.timetablePopup .managementMenuBar a:hover {
    color: #6F6429;
}

.timetablePopup .menuBar a {
    margin: 0 10px;
}

div.timetablePopupInfoContent {
    padding: 10px;
    padding-left: 20px;
    font-size: 9pt;
    line-height: 1.5em;
    font-style: italic;
}

div.timetablePopupTimeDiv{
    font-size: 12pt;
    font-style: normal;
    margin-bottom: 10px;
}

div.timetablePopupDescription{
    font-size: 9pt;
    font-style: italic;
    margin-top: 10px;
    margin-bottom: 10px;
}

div.timetablePopupContributions{
    font-family: Verdana;
    padding: 10px 10px 0px 10px;
    font-size: 9pt;
    font-weight: bold;
}

td.timetablePopupContributionTime{
    vertical-align: top;
    padding-top: 3px;
    padding-right: 5px;
    color: #444444;
    font-size: 7pt;
    font-weight: bold;
}

td.timetablePopupContributionTitle{
    vertical-align: top;
    color: #444444;
    font-size: 9pt;
    font-weight: normal;
}

.colorPicker {
    padding: 3px;
    background-color: white;
    border: 1px solid #aaaaaa;
    -moz-box-shadow: 2px 2px 2px #444;
    box-shadow: 2px 2px 2px #444;
    -webkit-box-shadow: 2px 2px 2px #444;
}

.colorPicker .custom {
    margin: 5px;
    margin-bottom: 10px;
    padding-top: 8px;
    border-top: 1px dotted #555;
}

.colorPicker .inputWrapper {
    position: relative;
    padding-right: 20px;
}

.colorPicker .inputContainer {
    border: 1px solid #777;
    margin: 2px 0 2px 7px;
    position: relativ;

    -moz-border-radius: 2px;
    -webkit-border-radius: 2px;
    border-radius: 2px;
}

.colorPicker .numberSign {
    font-size: 12px;
    max-width: 12px;
    overflow: hidden;
    color: #777;
    position: absolute;
    left: 10px;
    top: 1px;
    cursor: default;
}

.colorPicker input {
    width: 55px;
    margin-left: 15px;
    border: none;
    font-size: 8pt;
    background: transparent;
}

.colorPicker button {
    font-size: 8pt;
    margin-top: 5px;
}

.colorPicker .custom td {
    text-align: right;
    font-size: 8pt;
    font-family: Verdana;
}

.colorPicker .block, .colorPicker .previewBlock {
    border: 1px solid #AAA;
    text-align: center;
    overflow: hidden;

    -moz-border-radius: 2px;
    -webkit-border-radius:2px;
    border-radius: 2px;
}

.colorPicker .previewBlock {
    position: absolute;
    top: 0;
    right: 0;
    width: 16px;
    height: 16px;
}

.colorPicker .block {
    margin: 2px;
    width: 18px;
    height: 18px;
    cursor: pointer;
}

.colorPicker .block:hover {
    opacity: 0.5;
    border-color: black;
}

.colorPickerLink {
    cursor: pointer;
    padding: 3px 10px;
    border: 1px solid #AAA;
    -moz-border-radius: 3px;
    -webkit-border-radius: 3px;
    border-radius: 3px;
}

.timetableFilter {
    width: 100%;
    position: fixed;
    bottom: 0;
    left: 0;
}

.timetableFilter .content {
    width: 900px;
    margin: 0 auto;
    background: #ECECEC;
    border: 1px solid #777;
    border-bottom: none;
    position: relative;
}

.timetableFilter .content table {
    background: white;
    width: 100%;
}

.timetableFilter .content td {
    padding: 13px 30px;
    white-space: nowrap;
    background-color: #ECECEC;
    vertical-align: middle;
    width: 1px;
}

.timetableFilter .closeButton {
    position: absolute;
    top: 15px;
    right: 15px;
    width: 16px;
    height: 16px;
    cursor: pointer;
    background: transparent url('../images/close_button.png') scroll no-repeat 0 0;
}

.timetableFilter .closeButton:hover {
    background-position: 0 -16px;
}

.timezonePopup {
    min-width: 300px;
    padding: 15px 20px 0px 10px;
}

.timezonePopup .tzHeader {
    font-size: 15pt;
    color: #444;
    margin-bottom: 15px;
    padding-bottom: 5px;
    border-bottom: 1px solid #AAA;
}

.timezonePopup select {
    min-width: 310px;
    margin: 5px 5px 5px 20px;
    border: 1px solid #AAA;
}
.timezonePopup .tzContainer {
    padding: 0px 5px;
}

ul.popupList {
    background: #FFFFFF;
    padding: 0px;
    border: 1px solid #99aabb;
    font-size: 10pt;
    margin: 0px;
    max-width: 500px;
    min-width: 80px;

    -moz-box-shadow: 2px 2px 2px #444;
    -webkit-box-shadow: 2px 2px 2px #444;
    box-shadow: 2px 2px 2px #444;
}

/* When it's in a popuplist chain then make the box shadow
 * more descreet. */
ul.popupListChained {
    -moz-box-shadow: 0px 0px 1px #444;
    -webkit-box-shadow: 0px 0px 1px #444;
    box-shadow: 0px 0px 1px #444;
}

ul.popupList li {
    list-style-type:none;
}

ul.popupList input {
    vertical-align: middle;
}

ul.popupList li a {
    vertical-align: bottom;
    padding: 4px;
    display: block;
    list-style-type:none;
}

ul.popupList li a.selected {
    background: #99aabb;
}

ul.popupList li span {
    min-width: 200px;
    display: block;
}

ul.popupList li a:hover {
    padding: 4px;
    display: block;
    list-style-type:none;
    color: white;
    background: #5FA5D4;
}

ul.sectionPopupList {
    padding: 5px;
    max-width: 300px;
    overflow: hidden;
}

ul.sectionPopupList ul.subPopupList {
    padding: 0;
    margin: 0 5px;
}

ul.sectionPopupList li a {
    font-size: 10pt;
}

ul.sectionPopupList li a:hover {
    background: #ECECEC;
    color: #0B63A5;
}

ul.sectionPopupList li.section {
    height: 25px;
    display:block;
}

ul.sectionPopupList li.section .line {
    height: 12px;
    border-bottom: 1px dotted #777;
    position: relative;
    min-width: 200px;
}

ul.sectionPopupList li.section .name {
    position: absolute;
    top: 0; right: 0;
    font-family: Verdana;
    font-size: 9pt;
    color: #666;
    padding: 5px 10px;
    background: white;
}

ul.timetableSectionPopupList ul.subPopupList {
   max-height: 250px;
   overflow-y: auto;
}

ul.globalMenuPopupList {
    background-color: #4e89b8;
    border: 0;
    display: block;
}

ul.globalMenuPopupList li {
        display: block;
}

ul.globalMenuPopupList li a {
    font-weight: bold;
    font-family: Verdana;
    font-size: 8pt;
    color: white;
    letter-spacing: 0.04em;
    padding: 8px;
    display: block;
}

ul.globalMenuPopupList li a:hover {
    padding: 8px;
    display: block;
    list-style-type:none;
    color: white;
    background: #5fa5d4;
}

ul.categoryDisplayPopupList li a {
    font-size: 11pt;
}

ul.popupListCheckboxes {
    min-width: 200px;
}

ul.popupListCheckboxes li {
    cursor: pointer;
}

ul.popupListCheckboxes li:hover {
    opacity: 0.8;
}

ul.popupListCheckboxes li span {
    display: inline;
    cursor: pointer;
    margin: 1px 0;
    padding: 3px;
}

ul.popupListCheckboxes li input {
    margin: 2px;
    padding: 0;
}

ul.darkPopupList {
    background: #444;
    border: 1px solid #777;
}

ul.darkPopupList li a.selected {
    background: #666;
}

ul.darkPopupList li a:hover {
    background: #777;
}

ul.darkPopupList li a {
    color: #ECECEC;
    font-weight: normal;

}

ul.timetableManagementPopupList li a {
    color: #2F2506;
}

ul.timetableManagementPopupList li a:hover {
    color: #2F2506;
    background: #F9F6E4;
}

div.timetableManagementInfoArea {
    width: 50%;
    background:#FFFFDD;
    border: 1px solid #aaaaaa;
    -moz-border-radius: 3px;
    -webkit-border-radius:3px;
    -moz-box-shadow:2px 2px 2px #888888;
    margin-left: auto;
    margin-right: auto;
    behavior: url(border-radius.htc);
    padding: 5px;
    font-size: 8pt;
    position: relative;
}

div.timetableManagementInfoArea div {
    padding:5px;
}

div.timetableManagementInfoArea ul {
    top: 2px;
    padding-left: 10px;
    margin-top: 5px;
    margin-bottom:10px;
    list-style: none;
    margin-left: 5px;
}

div.timetableManagementInfoArea ul li{
    padding-left: 0px;
    overflow: auto;
    margin-bottom:5px;
}

.printButton, .printButtonWhite, .buttonWhite, .buttonWhite, .dropDownMenuButtonWhite {
    padding: 4px 6px;
    margin-left: 6px;
    cursor: pointer;
}

.printButtonWhite, .buttonWhite, .buttonWhite, .dropDownMenuButtonWhite {
    color: white;
}

.printButton {
    padding-left: 20px;
    background: transparent url('../images/printer_blue.png') scroll no-repeat center left;
}

.printButtonWhite {
    padding-left: 20px;
    background: transparent url('../images/printer_white.png') scroll no-repeat center left;
}

.linkButtonWhite {
    padding-left: 20px;
    background: transparent url('../images/link_white.png') scroll no-repeat center left;
}

.dropDownMenuButtonWhite {
    padding-right: 20px;
    background: transparent url(../images/menu_arrow_white.png) scroll no-repeat center right;
}



/* MODIF DISPLAY*/

.groupItem {
    /*float:left;*/
    margin-left: 20px;
    margin-right: 20px;
    margin-bottom:12px;
}

table.groupTable {
    border: none;
    width: 100%;
}

/* This assures the spacing between table rows */
table.groupTable .blacktext,
table.groupTable .contentCellTD,
table.groupTable .dataCaptionTD,
table.groupTable .titleCellTD  {
    padding-bottom: 10px;
}

table.groupTable em.description {
    display: block;
    max-width: 500px;
    margin-bottom: 20px;
    margin-top: 5px;
}

.groupItemContent {
    padding-left:5px;
}

div.cssTplSelection {
    padding: 10px;
    padding-left: 75px;
    border-top: 1px solid #d9d9d9;
    background-color: #f2f2f2;
    color: #444444;
}

div.cssPreview {
    float: right;
}

.disabledRadio {
    display: none;
}

.roomWidget {
}

.roomWidget th .roomWidgetTitle {
    font-size: 10pt;
    color: #444444;
    font-family: Verdana;
    text-align: left;
    font-weight: normal;
    margin-right: 10px;
    text-align: left;
}

ul.nobulletsList
{
    position: relative;
    margin:0px;
    margin-top: 10px;
    padding-left: 0px;
}

ul.nobulletsList li
{
    height: 25px;
    overflow: visible;
    list-style-type: none;
}

ul.nobulletsListInline
{
    margin:0px;
    margin-top: 10px;
    padding-left: 0px;
}

ul.nobulletsListInline li
{
    margin-left: 10px;
    height: 25px;
    overflow: visible;
    list-style-type: none;
    display: inline;
}

div.FavoritePeopleListDiv {
    margin-bottom: 10px;
    height: 300px;
    width: 400px;
    border: 1px solid #CCCCCC;
    overflow: auto;
}

div.ShortPeopleListDiv {
    margin-bottom: 10px;
    height: 150px;
    width: 300px;
    border: 1px solid #CCCCCC;
    overflow: auto;
}

div.VeryShortPeopleListDiv {
    margin-bottom: 10px;
    height:75px;
    width: 300px;
    border: 1px solid #CCCCCC;
    overflow: auto;
}

div.CategoryEventListDiv {
    margin-bottom: 10px;
    height: 150px;
    width: 400px;
    border: 1px solid #CCCCCC;
    overflow: auto;
}

.searchResultDescription {
    font-size: 10pt;
    color: #666666;
    margin: 5px;
    margin-left: 10px;
    padding: 5px;
}


ul.searchResultList {
    padding: 0px;
}

li.searchResultEvent {
    border-bottom: 1px solid #DDDDDD;
    margin-bottom: 15px;
    padding: 10px;
}

li.searchResultContribution {
    border-bottom: 1px solid #DDDDDD;
    margin-bottom: 15px;
    padding: 10px;
}

ul.authorList {
    margin-bottom: 5px;
    margin-top: 5px;
}

.searchPublicWarning {
    border:1px solid red;
    color:#FF4444;
    margin-bottom:20px;
    margin-top:20px;
    padding:10px;
}

.Search {
    border-bottom: 2px solid rgb(170, 170, 170);
    font-size: 26pt;
    font-family: Times New Roman;
    color: #B14300;
    font-weight: normal;
    margin: 0;
    margin-bottom: 10px;
    padding: 0;
}


div.UnscheduledContribListDiv {
    margin-bottom: 10px;
    height:200px;
    width: 300px;
    border: 1px solid #CCCCCC;
    overflow: auto;
    margin-top: 10px;
}

ul.UnscheduledContribList {
    border: none;
    display: block;
    list-style-type: none;
    padding-left: 0px;
    margin: 0;

}

ul.UnscheduledContribList li {
    cursor: pointer;
    padding: 5px;
    border-bottom: 1px solid #DDDDDD;
}

ul.UnscheduledContribList li.selected {
    background-color: #CDEB8B;
}

div.dialogButtons {
    background:#F8F8F8 none repeat scroll 0 0;
    border-top:1px solid #CCCCCC;
    margin-top:10px;
    padding:10px;
    text-align:center;
}

.slotTitle {
    font-size:11pt;
}

.slotSubTitle {
    font-size: 10pt;
    font-weight:normal;
    padding-bottom: 10px;
    margin-top: 0px;
    border-bottom:1px solid #E4E4E4;
}

.slotSubTitle span{
    margin-right: 7px;
}

.calendarColorLegend {
    padding: 10px 0 10px 20px;
    font-size: 10pt;
}

.calendarColorLegend a {
    font-size: 10pt;
}

.indicoHelp {
    width: 500px;
    margin-left: 20px;
    margin-bottom: 50px;
    font-family: Verdana;
}

.indicoHelp, .indicoHelp em, .indicoHelp p {
    color: #222;
    line-height: 160%;
}

.indicoHelp ul {
    padding-left: 25px;
}

.indicoHelp li {
    margin: 4px 0;
}

.indicoHelp .title {
    font-size: 1.4em;
    color: #777;
    font-family: 'Times New Roman';
    padding-bottom: 5px;
    padding-top: 20px;
}


.indicoHelp .icons {
    float: right;
    padding-right: 5px;
}

.indicoHelp .content {
    margin-left: 20px;
}

.indicoHelp .item {
    padding: 4px 0;
    border-bottom: 1px dotted #AAA;
}

.ttModifIcon {
    float: right;
    width: 15px;
    height: 15px;
    cursor: pointer;
    background: transparent url('../images/popupMenuHover.png') scroll repeat-x 0 0;
}

.ttModifIcon:hover {
    background: transparent url('../images/popupMenuHover.png') scroll repeat-x 0 -15px;
}

.ttManagementBlock {
    border: 1px solid #aaaaaa;
    -moz-border-radius: 3px;
    -webkit-border-radius:3px;
    behavior: url(border-radius.htc);
    overflow: hidden;
}

.ttSessionManagementBlock {
    border: 1px solid #aaaaaa;
    -moz-border-radius: 3px;
    -webkit-border-radius:3px;
    behavior: url(border-radius.htc);
    overflow: hidden;
    cursor: pointer;
}

.ttMBlockExtraInfo {
    color: #666666;
}

.suggestionBox {
    border: 1px solid #888888;
    width: 250px;
    overflow: hidden;
    background-color: white;
}

.suggestionBoxList {
    background-color: #FFFFFF;
    padding: 3px;
    margin: 0 0 0 0;
}

.suggestionBoxList li {
    list-style-type: none;
    padding: 3px;
    border-top:1px solid #DDDDDD;
    cursor: pointer;
}

.loadingPast {
    background: transparent url('../images/loading.gif') no-repeat;
    padding-left: 25px;
    margin-left: 10px;
    display: none;
}

.searchSuggestionTitle {
    color: #0B63A5;
    font-size: 9pt;
}

.searchSuggestionHighlight {
    font-weight: bold;
}

.searchSuggestionPath {
    color: #444444;
    font-size: 7pt;
}

.searchSuggestionSelected {
    background-color: #ECECEC;
}

.searchSuggestionOtherResults {
    background-color: #FFFFFF;
    color:#777777;
    font-size:9pt;
    font-style:italic;
    text-align:center;
    margin-top: 5px;
    margin-bottom: 3px;
}

.searchSuggestionHelpBox {
    background-color: #FFFFFF;
    color:#555555;
    font-size:9pt;
    font-style: italic;
    margin: 0 0 0;
    padding: 5px;
}

.fixPreOverflow pre{
    overflow: hidden;
}

.successfulAction {
    background-color: #DDFFDD;
    padding: 10px;
    margin-top: 5px;
    margin-bottom: 5px;
}

div.flexibleSelect {
    border: 1px solid #AAAAAA;
    position: relative;
    width: 200px;
}

div.flexibleSelect input {
    color: black;
}

div.flexibleSelect input[disabled]{
    background: white;
}

div.disabled {
    background: #DDDDDD;
}

div.disabled input {
    color: #AAAAAA;
    background: #DDDDDD;
}

div.disabled input[disabled] {
    background: #DDDDDD;
}

.optionBox {
    border: 1px solid #888888;
    width: 200px;
    overflow: hidden;
    background-color: white;
}

.optionBoxList {
    background-color: #FFFFFF;
    padding: 3px;
    margin: 0 0 0 0;
    max-height: 200px;
    overflow: auto;
}

.bottomLine {
    border-bottom:1px dotted #DDDDDD;
}

.optionBoxList li {
    list-style-type: none;
    padding: 3px;
    cursor: pointer;
}

.optionBoxAdd {
    padding: 5px;
    background: #F3F3F3;
}

.optionBoxList li:hover {
    background-color: #FFF6DF;
}

.enhanced {
    font-weight: bold;
}

div.posterEntry {
    border: 1px solid #aaaaaa;
    -moz-border-radius: 3px;
    -webkit-border-radius:3px;
    behavior: url(border-radius.htc);
    padding: 5px;
    margin-bottom: 5px;
    overflow: auto;
}

div.posterEntry:hover {
    background-color: #ECECEC;
}

.posterBlockTime {
    font-size: 8pt;
    float: right;
    margin-top: 5px;
}<|MERGE_RESOLUTION|>--- conflicted
+++ resolved
@@ -3960,17 +3960,14 @@
     padding: 10px 20px 10px 10px;
     margin-top: 10px;
     margin-bottom: 10px;
-<<<<<<< HEAD
     color: #444;
     border: 1px solid #AAA;   
-=======
     -moz-border-radius-bottomleft:10px;
     -moz-border-radius-bottomright:10px;
     -moz-border-radius-topleft:10px;
     -moz-border-radius-topright:10px;
     border-bottom:1px solid #AAAAAA;
     border-right:1px solid #AAAAAA;
->>>>>>> 24219283
 }
 
 div.CADiv span.pluginNames {
