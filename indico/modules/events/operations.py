--- conflicted
+++ resolved
@@ -215,13 +215,8 @@
     del g.importing_event
     signals.event.imported.send(target_event, source_event=source_event)
     cloner_classes = {c.name: c for c in get_event_cloners().values()}
-<<<<<<< HEAD
     target_event.log(EventLogRealm.event, LogKind.change, 'Event', 'Data imported', session.user,
-                     data={'Modules': ', '.join(orig_string(cloner_classes[c].friendly_name)
-=======
-    target_event.log(EventLogRealm.event, EventLogKind.change, 'Event', 'Data imported', session.user,
                      data={'Modules': ', '.join(orig_string(used_cloners[c].friendly_name)
->>>>>>> e74983a7
                                                 for c in cloners if not cloner_classes[c].is_internal)})
 
     return target_event
