--- conflicted
+++ resolved
@@ -41,13 +41,8 @@
         event_ical = event_to_ical(registration.event)
         attachments.append(('event.ics', event_ical, 'text/calendar'))
 
-<<<<<<< HEAD
-    template = get_template_module(f'events/registration/emails/{template}', registration=registration,
-                                   attach_rejection_reason=attach_rejection_reason)
-=======
-    tpl = get_template_module('events/registration/emails/{}'.format(template_name), registration=registration,
+    tpl = get_template_module(f'events/registration/emails/{template_name}', registration=registration,
                               attach_rejection_reason=attach_rejection_reason)
->>>>>>> f66aab18
     to_list = registration.email if not to_managers else registration.registration_form.manager_notification_recipients
     from_address = registration.registration_form.sender_address if not to_managers else None
     mail = make_email(to_list=to_list, template=tpl, html=True, from_address=from_address, attachments=attachments)
