--- conflicted
+++ resolved
@@ -466,7 +466,6 @@
 
 class RHContributionsExportTeX(RHManageContributionsExportActionsBase):
     def _process(self):
-<<<<<<< HEAD
         tex = ContribsToPDF(self.event, self.contribs)
         archive = tex.generate_source_archive()
         return send_file('contributions-tex.zip', archive, 'application/zip', inline=False)
@@ -474,26 +473,10 @@
 
 class RHContributionExportTexConfig(RHManageContributionsExportActionsBase):
     """Configure Export via LaTeX"""
-=======
-        if not config.LATEX_ENABLED:
-            raise NotFound
-        pdf = ContributionBook(self.event, session.user, self.contribs, tz=self.event.timezone)
-        return send_file('book-of-abstracts.pdf', pdf.generate(), 'application/pdf')
-
-
-class RHContributionsExportPDFBookSorted(RHManageContributionsExportActionsBase):
-    def _process(self):
-        if not config.LATEX_ENABLED:
-            raise NotFound
-        pdf = ContributionBook(self.event, session.user, self.contribs, tz=self.event.timezone,
-                               sort_by=BOASortField.board_number)
-        return send_file('book-of-abstracts.pdf', pdf.generate(), 'application/pdf')
->>>>>>> 8eae09c9
 
     ALLOW_LOCKED = True
 
     def _process(self):
-<<<<<<< HEAD
         form = ContributionExportTeXForm(contribs=self.contribs)
         form.format.choices = [(k, v[0]) for k, v in get_boa_export_formats().viewitems()]
         if form.validate_on_submit():
@@ -503,32 +486,14 @@
             export_list_cache.set(key, data, time=1800)
             download_url = url_for('.contributions_tex_export_book', self.event, uuid=key)
             return jsonify_data(flash=False, redirect=download_url, redirect_no_loading=True)
-=======
-        if not config.LATEX_ENABLED:
-            raise NotFound
-        pdf = ContributionBook(self.event, session.user, self.contribs, tz=self.event.timezone,
-                               sort_by=BOASortField.session_board_number)
-        return send_file('book-of-abstracts.pdf', pdf.generate(), 'application/pdf')
->>>>>>> 8eae09c9
 
         return jsonify_form(form, submit=_('Export'), disabled_until_change=False)
 
-<<<<<<< HEAD
-=======
-class RHContributionsExportPDFBookSortedSchedule(RHManageContributionsExportActionsBase):
-    def _process(self):
-        if not config.LATEX_ENABLED:
-            raise NotFound
-        pdf = ContributionBook(self.event, session.user, self.contribs, tz=self.event.timezone,
-                               sort_by=BOASortField.schedule_board_number)
-        return send_file('book-of-abstracts.pdf', pdf.generate(), 'application/pdf')
->>>>>>> 8eae09c9
 
 class RHContributionsExportTeXBook(RHManageContributionsExportActionsBase):
     """Handle export contributions via LaTeX"""
 
     def _process(self):
-<<<<<<< HEAD
         config_params = export_list_cache.get(request.view_args['uuid'])
         output_format = config_params['format']
         sort_by = config_params['sort_by']
@@ -538,13 +503,6 @@
 
         func = get_boa_export_formats()[output_format][1]
         return func(self.event, contribs, sort_by, ContributionBook)
-=======
-        if not config.LATEX_ENABLED:
-            raise NotFound
-        pdf = ContributionBook(self.event, session.user, self.contribs, tz=self.event.timezone,
-                               sort_by=BOASortField.session_schedule_board)
-        return send_file('book-of-abstracts.pdf', pdf.generate(), 'application/pdf')
->>>>>>> 8eae09c9
 
 
 class RHContributionsImportCSV(RHManageContributionsBase):
