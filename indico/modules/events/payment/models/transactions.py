# This file is part of Indico.
# Copyright (C) 2002 - 2017 European Organization for Nuclear Research (CERN).
#
# Indico is free software; you can redistribute it and/or
# modify it under the terms of the GNU General Public License as
# published by the Free Software Foundation; either version 3 of the
# License, or (at your option) any later version.
#
# Indico is distributed in the hope that it will be useful, but
# WITHOUT ANY WARRANTY; without even the implied warranty of
# MERCHANTABILITY or FITNESS FOR A PARTICULAR PURPOSE.  See the GNU
# General Public License for more details.
#
# You should have received a copy of the GNU General Public License
# along with Indico; if not, see <http://www.gnu.org/licenses/>.

from __future__ import unicode_literals

from flask import render_template
from sqlalchemy.dialects.postgresql import JSON

from indico.core.db import db
from indico.core.db.sqlalchemy import PyIntEnum
from indico.core.db.sqlalchemy.custom.utcdatetime import UTCDateTime
from indico.core.logger import Logger
from indico.util.date_time import now_utc
from indico.util.string import format_repr, return_ascii
from indico.util.struct.enum import IndicoEnum


class InvalidTransactionStatus(Exception):
    pass


class InvalidManualTransactionAction(Exception):
    pass


class InvalidTransactionAction(Exception):
    pass


class IgnoredTransactionAction(Exception):
    pass


class DoublePaymentTransaction(Exception):
    pass


class TransactionAction(int, IndicoEnum):
    complete = 1
    cancel = 2
    pending = 3
    reject = 4


class TransactionStatus(int, IndicoEnum):
    #: payment attempt succeeded
    successful = 1
    #: payment cancelled manually
    cancelled = 2
    #: payment attempt failed
    failed = 3
    #: payment on hold pending approval of merchant
    pending = 4
    #: payment rejected after being pending
    rejected = 5


class TransactionStatusTransition(object):

    initial_statuses = [TransactionStatus.cancelled, TransactionStatus.failed, TransactionStatus.rejected]

    @classmethod
    def next(cls, transaction, action, provider=None):
        manual = provider is None
        if not transaction or transaction.status in cls.initial_statuses:
            return cls._next_from_initial(action, manual)
        elif transaction.status == TransactionStatus.successful:
            return cls._next_from_successful(action, manual)
        elif transaction.status == TransactionStatus.pending:
            return cls._next_from_pending(action, manual)
        else:
            raise InvalidTransactionStatus("Invalid transaction status code '{}'".format(transaction.status))

    @staticmethod
    def _next_from_initial(action, manual=False):
        if manual:
            if action == TransactionAction.complete:
                return TransactionStatus.successful
            elif action == TransactionAction.cancel:
                raise IgnoredTransactionAction("Ignored cancel action on initial status")
            else:
                raise InvalidManualTransactionAction(action)
        elif action == TransactionAction.complete:
            return TransactionStatus.successful
        elif action == TransactionAction.pending:
            return TransactionStatus.pending
        elif action == TransactionAction.reject:
            raise IgnoredTransactionAction("Ignored reject action on initial status")
        else:
            raise InvalidTransactionAction(action)

    @staticmethod
    def _next_from_successful(action, manual=False):
        if manual:
            if action == TransactionAction.complete:
                raise IgnoredTransactionAction("Ignored complete action on successful status")
            elif action == TransactionAction.cancel:
                return TransactionStatus.cancelled
            else:
                raise InvalidManualTransactionAction(action)
        elif action == TransactionAction.complete:
            raise DoublePaymentTransaction
        elif action == TransactionAction.pending:
            raise IgnoredTransactionAction("Ignored pending action on successful status")
        elif action == TransactionAction.reject:
            raise IgnoredTransactionAction("Ignored reject action on successful status")
        else:
            raise InvalidTransactionAction(action)

    @staticmethod
    def _next_from_pending(action, manual=False):
        if manual:
            if action == TransactionAction.complete:
                raise IgnoredTransactionAction("Ignored complete action on pending status")
            elif action == TransactionAction.cancel:
                return TransactionStatus.cancelled
            else:
                raise InvalidManualTransactionAction(action)
        elif action == TransactionAction.complete:
            return TransactionStatus.successful
        elif action == TransactionAction.pending:
            raise IgnoredTransactionAction("Ignored pending action on pending status")
        elif action == TransactionAction.reject:
            return TransactionStatus.rejected
        else:
            raise InvalidTransactionAction(action)


class PaymentTransaction(db.Model):
    """Payment transactions"""
    __tablename__ = 'payment_transactions'
    __table_args__ = (db.CheckConstraint('amount > 0', 'positive_amount'),
                      {'schema': 'events'})

    #: Entry ID
    id = db.Column(
        db.Integer,
        primary_key=True
    )
    #: ID of the associated registration
    registration_id = db.Column(
        db.Integer,
        db.ForeignKey('event_registration.registrations.id'),
        index=True,
        nullable=False
    )
    #: a :class:`TransactionStatus`
    status = db.Column(
        PyIntEnum(TransactionStatus),
        nullable=False
    )
    #: the base amount the user needs to pay (without payment-specific fees)
    amount = db.Column(
        db.Numeric(8, 2),  # max. 999999.99
        nullable=False
    )
    #: the currency of the payment (ISO string, e.g. EUR or USD)
    currency = db.Column(
        db.String,
        nullable=False
    )
    #: the provider of the payment (e.g. manual, PayPal etc.)
    provider = db.Column(
        db.String,
        nullable=False,
        default='_manual'
    )
    #: the date and time the transaction was recorded
    timestamp = db.Column(
        UTCDateTime,
        default=now_utc,
        nullable=False
    )
    #: plugin-specific data of the payment
    data = db.Column(
        JSON,
        nullable=False
    )

    #: The associated registration
    registration = db.relationship(
        'Registration',
        lazy=True,
        foreign_keys=[registration_id],
        backref=db.backref(
            'transactions',
            cascade='all, delete-orphan',
            lazy=True
        )
    )

    @property
    def plugin(self):
        from indico.modules.events.payment.util import get_payment_plugins
        return get_payment_plugins().get(self.provider)

    @property
    def is_manual(self):
        return self.provider == '_manual'

    @return_ascii
    def __repr__(self):
        # in case of a new object we might not have the default status set
        status = TransactionStatus(self.status).name if self.status is not None else None
        return format_repr(self, 'id', 'registration_id', 'provider', 'amount', 'currency', 'timestamp', status=status)

    def render_details(self):
        """Renders the transaction details"""
        if self.is_manual:
            return render_template('events/payment/transaction_details_manual.html', transaction=self)
        plugin = self.plugin
        if plugin is None:
            return '[plugin not loaded: {}]'.format(self.provider)
        with plugin.plugin_context():
            return plugin.render_transaction_details(self)

    @classmethod
    def create_next(cls, registration, amount, currency, action, provider=None, data=None):
        previous_transaction = registration.transaction
        new_transaction = PaymentTransaction(amount=amount, currency=currency,
                                             provider=provider, data=data)
        registration.transaction = new_transaction
        try:
            next_status = TransactionStatusTransition.next(previous_transaction, action, provider)
        except InvalidTransactionStatus as e:
<<<<<<< HEAD
            Logger.get('payment').exception("%s (data received: %r)", e, data)
            return None, None
        except InvalidManualTransactionAction as e:
            Logger.get('payment').exception("Invalid manual action code '%s' on initial status (data received: %r)",
                                            e, data)
            return None, None
        except InvalidTransactionAction as e:
            Logger.get('payment').exception("Invalid action code '%s' on initial status (data received: %r)", e, data)
            return None, None
        except IgnoredTransactionAction as e:
            Logger.get('payment').warning("%s (data received: %r)", e, data)
            return None, None
=======
            Logger.get('payment').exception("{}\nData received: {}".format(e, data))
            return None
        except InvalidManualTransactionAction as e:
            Logger.get('payment').exception("Invalid manual action code '{}' on initial status\n"
                                            "Data received: {}".format(e, data))
            return None
        except InvalidTransactionAction as e:
            Logger.get('payment').exception("Invalid action code '{}' on initial status\n"
                                            "Data received: {}".format(e, data))
            return None
        except IgnoredTransactionAction as e:
            Logger.get('payment').warning("{}\nData received: {}".format(e, data))
            return None
>>>>>>> a9f374bf
        except DoublePaymentTransaction:
            next_status = TransactionStatus.successful
            Logger.get('payment').info("Received successful payment for an already paid registration")
        new_transaction.status = next_status
        return new_transaction<|MERGE_RESOLUTION|>--- conflicted
+++ resolved
@@ -236,34 +236,18 @@
         try:
             next_status = TransactionStatusTransition.next(previous_transaction, action, provider)
         except InvalidTransactionStatus as e:
-<<<<<<< HEAD
             Logger.get('payment').exception("%s (data received: %r)", e, data)
-            return None, None
+            return None
         except InvalidManualTransactionAction as e:
             Logger.get('payment').exception("Invalid manual action code '%s' on initial status (data received: %r)",
                                             e, data)
-            return None, None
+            return None
         except InvalidTransactionAction as e:
             Logger.get('payment').exception("Invalid action code '%s' on initial status (data received: %r)", e, data)
-            return None, None
+            return None
         except IgnoredTransactionAction as e:
             Logger.get('payment').warning("%s (data received: %r)", e, data)
-            return None, None
-=======
-            Logger.get('payment').exception("{}\nData received: {}".format(e, data))
-            return None
-        except InvalidManualTransactionAction as e:
-            Logger.get('payment').exception("Invalid manual action code '{}' on initial status\n"
-                                            "Data received: {}".format(e, data))
-            return None
-        except InvalidTransactionAction as e:
-            Logger.get('payment').exception("Invalid action code '{}' on initial status\n"
-                                            "Data received: {}".format(e, data))
-            return None
-        except IgnoredTransactionAction as e:
-            Logger.get('payment').warning("{}\nData received: {}".format(e, data))
-            return None
->>>>>>> a9f374bf
+            return None
         except DoublePaymentTransaction:
             next_status = TransactionStatus.successful
             Logger.get('payment').info("Received successful payment for an already paid registration")
