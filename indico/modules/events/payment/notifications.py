# This file is part of Indico.
# Copyright (C) 2002 - 2017 European Organization for Nuclear Research (CERN).
#
# Indico is free software; you can redistribute it and/or
# modify it under the terms of the GNU General Public License as
# published by the Free Software Foundation; either version 3 of the
# License, or (at your option) any later version.
#
# Indico is distributed in the hope that it will be useful, but
# WITHOUT ANY WARRANTY; without even the implied warranty of
# MERCHANTABILITY or FITNESS FOR A PARTICULAR PURPOSE.  See the GNU
# General Public License for more details.
#
# You should have received a copy of the GNU General Public License
# along with Indico; if not, see <http://www.gnu.org/licenses/>.

from __future__ import unicode_literals

from flask import render_template

from indico.core.notifications import email_sender, make_email


@email_sender
<<<<<<< HEAD
def notify_double_payment(registration):
    event = registration.registration_form.event
    to = event.creator.email
    body = render_template('events/payment/emails/double_payment_email_to_manager.txt', event=event,
                           registration=registration)
    return make_email(to, subject='Double payment detected', body=body)


@email_sender
=======
>>>>>>> a9f374bf
def notify_amount_inconsistency(registration, amount, currency):
    event = registration.registration_form.event
    to = event.creator.email
    body = render_template('events/payment/emails/payment_inconsistency_email_to_manager.txt',
                           event=event, registration=registration, amount=amount, currency=currency)
    return make_email(to, subject='Payment inconsistency', body=body)<|MERGE_RESOLUTION|>--- conflicted
+++ resolved
@@ -22,18 +22,6 @@
 
 
 @email_sender
-<<<<<<< HEAD
-def notify_double_payment(registration):
-    event = registration.registration_form.event
-    to = event.creator.email
-    body = render_template('events/payment/emails/double_payment_email_to_manager.txt', event=event,
-                           registration=registration)
-    return make_email(to, subject='Double payment detected', body=body)
-
-
-@email_sender
-=======
->>>>>>> a9f374bf
 def notify_amount_inconsistency(registration, amount, currency):
     event = registration.registration_form.event
     to = event.creator.email
