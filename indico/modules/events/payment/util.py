--- conflicted
+++ resolved
@@ -53,8 +53,7 @@
             notify_registration_state_update(registration, from_management=(provider is None))
         elif new_transaction.status == TransactionStatus.cancelled:
             registration.update_state(paid=False)
-<<<<<<< HEAD
-            notify_registration_state_update(registration)
+            notify_registration_state_update(registration, from_management=(provider is None))
         return new_transaction
 
 
@@ -72,8 +71,4 @@
                          currency=currency,
                          action=action,
                          data={'changed_by_name': session.user.full_name,
-                               'changed_by_id': session.user.id})
-=======
-            notify_registration_state_update(registration, from_management=(provider is None))
-        return new_transaction
->>>>>>> 1046cbc2
+                               'changed_by_id': session.user.id})