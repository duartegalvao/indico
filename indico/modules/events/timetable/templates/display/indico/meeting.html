--- conflicted
+++ resolved
@@ -13,13 +13,12 @@
                 </li>
             {%- endif -%}
 
-<<<<<<< HEAD
             {%- if not previous_date or date != previous_date -%}
                 {% set anchor -%}
                     day-{{ item.start_dt.date().isoformat() }}
                 {%- endset %}
                 <li id="{{ anchor }}">
-                    {% if days | length > 1 %}
+                    {% if total_days > 1 %}
                         <div class="day-header" style="width: 100%;">
                             <div class="day-title" data-anchor="{{ anchor }}">
                                 {{ item.start_dt | format_date(format='EEEE, d MMMM', timezone=timezone) }}
@@ -36,17 +35,6 @@
                                     {% endfor %}
                                 </ul>
                             {% endif %}
-=======
-        {%- if not previous_date or date != previous_date -%}
-            {% set anchor -%}
-                day-{{ item.start_dt.date().isoformat() }}
-            {%- endset %}
-            <li id="{{ anchor }}">
-                {% if total_days > 1 %}
-                    <div class="day-header" style="width: 100%;">
-                        <div class="day-title" data-anchor="{{ anchor }}">
-                            {{ item.start_dt | format_date(format='EEEE, d MMMM', timezone=timezone) }}
->>>>>>> 9acec813
                         </div>
                     {% endif %}
                     <ul class="meeting-timetable">
