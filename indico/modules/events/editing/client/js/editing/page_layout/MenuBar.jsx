--- conflicted
+++ resolved
@@ -51,16 +51,10 @@
 export default function MenuBar({eventId, menuData, editableType, contribId}) {
   const displayViewURL =
     contribId === null
-<<<<<<< HEAD
       ? displayURL({event_id: eventId})
       : contribDisplayURL({event_id: eventId, contrib_id: contribId});
   const managementViewURL = manageEditableTypeURL({event_id: eventId, type: editableType});
-=======
-      ? displayURL({confId: eventId})
-      : contribDisplayURL({confId: eventId, contrib_id: contribId});
-  const managementViewURL = manageEditableTypeURL({confId: eventId, type: editableType});
   const {items: menuItems, showManagementLink, showEditableList} = menuData;
->>>>>>> 959714d2
 
   return (
     <div styleName="menu-bar">
