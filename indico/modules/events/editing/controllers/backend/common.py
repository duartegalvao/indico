# This file is part of Indico.
# Copyright (C) 2002 - 2021 CERN
#
# Indico is free software; you can redistribute it and/or
# modify it under the terms of the MIT License; see the
# LICENSE file for more details.

<<<<<<< HEAD
from flask import jsonify, request
=======
from __future__ import unicode_literals

from flask import jsonify, request, session
>>>>>>> 959714d2

from indico.core import signals
from indico.modules.events.editing.controllers.base import RHEditableTypeEditorBase, RHEditingBase
from indico.modules.events.editing.models.editable import EditableType
from indico.modules.events.editing.models.file_types import EditingFileType
from indico.modules.events.editing.schemas import EditingFileTypeSchema, EditingMenuItemSchema, EditingTagSchema
from indico.modules.events.editing.settings import editable_type_settings
from indico.util.signals import named_objects_from_signal


class RHEditingFileTypes(RHEditingBase):
    """Return all editing file types defined in the event for the editable type."""

    SERVICE_ALLOWED = True

    def _process_args(self):
        RHEditingBase._process_args(self)
        self.editable_type = EditableType[request.view_args['type']]
        self.editing_file_types = EditingFileType.query.with_parent(self.event).filter_by(type=self.editable_type).all()

    def _process(self):
        return EditingFileTypeSchema(many=True).jsonify(self.editing_file_types)


class RHEditingTags(RHEditingBase):
    """Return all editing tags defined in the event."""

    SERVICE_ALLOWED = True

    def _process(self):
        return EditingTagSchema(many=True).jsonify(self.event.editing_tags)


class RHMenuEntries(RHEditingBase):
    """Return the menu entries for the editing view."""

    def _process(self):
        menu_entries = named_objects_from_signal(signals.menu.items.send('event-editing-sidemenu', event=self.event))
<<<<<<< HEAD
        return EditingMenuItemSchema(many=True).jsonify(list(menu_entries.values()))
=======
        is_editing_manager = self.event.can_manage(session.user, permission='editing_manager')
        show_editable_list = {
            et.name: (is_editing_manager or self.event.can_manage(session.user, et.editor_permission))
            for et in EditableType
        }
        return jsonify(
            items=EditingMenuItemSchema(many=True).dump(menu_entries.values()),
            show_management_link=is_editing_manager,
            show_editable_list=show_editable_list
        )
>>>>>>> 959714d2


class RHEditableCheckSelfAssign(RHEditableTypeEditorBase):
    """Check if editor is allowed to self-assign."""

    def _process(self):
        return jsonify(editable_type_settings[self.editable_type].get(self.event, 'self_assign_allowed'))<|MERGE_RESOLUTION|>--- conflicted
+++ resolved
@@ -5,13 +5,7 @@
 # modify it under the terms of the MIT License; see the
 # LICENSE file for more details.
 
-<<<<<<< HEAD
-from flask import jsonify, request
-=======
-from __future__ import unicode_literals
-
 from flask import jsonify, request, session
->>>>>>> 959714d2
 
 from indico.core import signals
 from indico.modules.events.editing.controllers.base import RHEditableTypeEditorBase, RHEditingBase
@@ -50,20 +44,16 @@
 
     def _process(self):
         menu_entries = named_objects_from_signal(signals.menu.items.send('event-editing-sidemenu', event=self.event))
-<<<<<<< HEAD
-        return EditingMenuItemSchema(many=True).jsonify(list(menu_entries.values()))
-=======
         is_editing_manager = self.event.can_manage(session.user, permission='editing_manager')
         show_editable_list = {
             et.name: (is_editing_manager or self.event.can_manage(session.user, et.editor_permission))
             for et in EditableType
         }
         return jsonify(
-            items=EditingMenuItemSchema(many=True).dump(menu_entries.values()),
+            items=EditingMenuItemSchema(many=True).dump(list(menu_entries.values())),
             show_management_link=is_editing_manager,
             show_editable_list=show_editable_list
         )
->>>>>>> 959714d2
 
 
 class RHEditableCheckSelfAssign(RHEditableTypeEditorBase):
