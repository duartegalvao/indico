--- conflicted
+++ resolved
@@ -49,12 +49,8 @@
         conflicts = get_room_bookings_conflicts(candidates, occurrences, skip_conflicts_with)
         rooms_conflicts[room_id], rooms_pre_conflicts[room_id], rooms_conflicting_candidates[room_id] = conflicts
     for room_id, occurrences in blocked_rooms.items():
-<<<<<<< HEAD
-        conflicts, conflicting_candidates = get_room_blockings_conflicts(room_id, candidates, occurrences)
-=======
         conflicts, conflicting_candidates = get_room_blockings_conflicts(room_id, candidates, occurrences,
                                                                          allow_admin=allow_admin)
->>>>>>> c2e39434
         rooms_conflicts[room_id] |= conflicts
         rooms_conflicting_candidates[room_id] |= conflicting_candidates
 
