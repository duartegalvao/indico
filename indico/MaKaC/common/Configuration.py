--- conflicted
+++ resolved
@@ -424,12 +424,8 @@
             'RepositoryIdentifier'      : '',
             'ApacheUser'                : 'nobody',
             'ApacheGroup'               : 'nogroup',
-<<<<<<< HEAD
-            'Profile'                   : False,
-            'UseXSendFile'              : False,
-=======
             'Profile'                   : 'no',
->>>>>>> 9ee73899
+            'UseXSendFile'              : 'no',
 
             # Room Booking Related
             'LightboxCssStylesheetName' : "lightbox/lightbox.css",
