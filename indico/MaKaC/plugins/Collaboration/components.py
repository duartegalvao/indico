# -*- coding: utf-8 -*-
##
##
## This file is part of Indico.
## Copyright (C) 2002 - 2013 European Organization for Nuclear Research (CERN).
##
## Indico is free software; you can redistribute it and/or
## modify it under the terms of the GNU General Public License as
## published by the Free Software Foundation; either version 3 of the
## License, or (at your option) any later version.
##
## Indico is distributed in the hope that it will be useful, but
## WITHOUT ANY WARRANTY; without even the implied warranty of
## MERCHANTABILITY or FITNESS FOR A PARTICULAR PURPOSE.  See the GNU
## General Public License for more details.
##
## You should have received a copy of the GNU General Public License
## along with Indico;if not, see <http://www.gnu.org/licenses/>.

## along with CDS Indico; if not, write to the Free Software Foundation, Inc.,
## 59 Temple Place, Suite 330, Boston, MA 02111-1307, USA.

import zope.interface

from MaKaC.conference import Conference, Contribution
from MaKaC.plugins.Collaboration.collaborationTools import CollaborationTools
from MaKaC.plugins.Collaboration.indexes import CSBookingInstanceWrapper, BookingManagerConferenceIndex
from MaKaC.plugins.Collaboration.urlHandlers import UHCollaborationDisplay, UHConfModifCollaboration, UHAdminCollaboration
from MaKaC.plugins.Collaboration.handlers import RCCollaborationAdmin, RCCollaborationPluginAdmin, RCVideoServicesManager, RCVideoServicesUser
from MaKaC.plugins.Collaboration.output import OutputGenerator
from MaKaC.plugins.Collaboration.base import CSBookingManager
from MaKaC.plugins.Collaboration.pages import WEventDetailBanner, WVideoService, WPluginHelp

from MaKaC.plugins import Collaboration, Plugin

from MaKaC.user import Group, Avatar
from MaKaC.common.logger import Logger
from MaKaC.common.utils import daysBetween
from MaKaC.common.indexes import IndexesHolder
from MaKaC.webinterface.rh.admins import RCAdmin
from MaKaC.webinterface import wcomponents

from indico.core.index import OOIndex, Index, Catalog
from indico.core.index.adapter import IIndexableByStartDateTime
from indico.core.extpoint import Component
from indico.core.extpoint.events import IObjectLifeCycleListener, ITimeActionListener, IMetadataChangeListener, INavigationContributor, IEventDisplayContributor, IHeaderContributor
from indico.core.extpoint.plugins import IPluginSettingsContributor, IPluginRightsContributor, IPluginDocumentationContributor
from indico.core.extpoint.location import ILocationActionListener
from indico.core.extpoint.index import ICatalogIndexProvider, IIndexHolderProvider


class CSBookingInstanceIndexCatalog(Index):

    def __init__(self):
        self._container = {}
        self.initialize(initialize=False)

    def __getitem__(self, key):
        return self._container[key]

    def __setitem__(self, key, value):
        self._container[key] = value

    def initialize(self, dbi=None, initialize=True):
        for index in ['WebcastRequest', 'RecordingRequest', 'All Requests']:
            idx = CSBookingInstanceIndex(index)
            if initialize:
                idx.initialize()
            self._container[index] = idx

    def getIndexes(self):
        return self._container.values()


class CSBookingInstanceIndex(OOIndex):

    def __init__(self, index_name):
        super(CSBookingInstanceIndex, self).__init__(IIndexableByStartDateTime)
        self.index_name = index_name

    def initialize(self, dbi=None):
        # empty tree
        self.clear()

        idx = IndexesHolder().getById('collaboration')

        for _, bks in idx.getBookings(self.index_name, 'conferenceStartDate', None, None, None).getResults():
            for bk in bks:
                self.index_booking(bk)

    def index_booking(self, bk):
        conf = bk.getConference()
        contribs = bk.getTalkSelectionList()
        choose = bk.isChooseTalkSelected()

        # if contributions chosen individually
        if choose and contribs:
            for contrib_id in contribs:
                # check that contrib is in valid room
                if CollaborationTools.isAbleToBeWebcastOrRecorded(conf.getContributionById(contrib_id), bk.getType()):
                    self.index_obj(CSBookingInstanceWrapper(bk, conf.getContributionById(contrib_id)))
        # We need to check if it is a lecture with a correct room
        elif CollaborationTools.isAbleToBeWebcastOrRecorded(conf, bk.getType()) or conf.getType() !="simple_event":
            for day in daysBetween(conf.getStartDate(), conf.getEndDate()):
                bkw = CSBookingInstanceWrapper(bk, conf,
                                               day.replace(hour=0, minute=0, second=0),
                                               day.replace(hour=23, minute=59, second=59))
                self.index_obj(bkw)

    def iter_bookings(self, fromDT, toDT):

        added_whole_events = set()

        for dt, bkw in self.iteritems(fromDT, toDT):
            evt = bkw.getOriginalBooking().getConference()
            entries = evt.getSchedule().getEntriesOnDay(dt)

            if bkw.getObject() == evt:
                # this means the booking relates to an event
                if evt in added_whole_events:
                    continue

                if not evt.getSchedule().getEntries():
                    yield dt, CSBookingInstanceWrapper(bkw.getOriginalBooking(),
                                                       evt)
                    # mark whole event as "added"
                    added_whole_events.add(evt)

                if entries:
                    # what a mess...
                    if self.index_name == 'All Requests':
                        talks = set(CollaborationTools.getCommonTalkInformation(evt, 'RecordingRequest', 'recordingCapableRooms')[3]) | \
                            set(CollaborationTools.getCommonTalkInformation(evt, 'WebcastRequest', 'webcastCapableRooms')[3])
                    else:
                        var = 'recordingCapableRooms' if self.index_name == 'RecordingRequest' else 'webcastCapableRooms'
                        talks = CollaborationTools.getCommonTalkInformation(evt, self.index_name, var)[3]

                    # add contribs that concern this day
                    for contrib in talks:
                        if contrib.isScheduled() and contrib.getStartDate().date() == dt.date():
                            yield dt, CSBookingInstanceWrapper(bkw.getOriginalBooking(),
                                                               contrib)
            else:
                yield dt, bkw

    def unindex_booking(self, bk, fromDT=None, toDT=None):
        to_unindex = set()
        # go over possible wrappers
        conf = bk.getConference()

        for _, bkw in self.iteritems((fromDT or conf.getStartDate()).replace(hour=0, minute=0, second=0),
                                      (toDT or conf.getEndDate()).replace(hour=23, minute=59, second=59)):
            if bkw.getOriginalBooking() == bk:
                to_unindex.add(bkw)

        for bkw in to_unindex:
            self.unindex_obj(bkw)

    def unindex_talk(self, bk, talk):
        to_unindex = set()
        bookingList = self.get(talk.getStartDate(), [])
        for bkw in bookingList:
            if bkw.getObject() == talk:
                to_unindex.add(bkw)
        for bkw in to_unindex:
            self.unindex_obj(bkw)

    def index_talk(self, bk, talk):
        self.index_obj(CSBookingInstanceWrapper(bk, talk))


class IMEventDisplayComponent(Component):

    zope.interface.implements(IEventDisplayContributor)

    # EventDisplayContributor

    def injectCSSFiles(self, obj):
        return ['Collaboration/Style.css']

    def injectJSFiles(self, obj):
        return ['Collaboration/js/bookings.js', 'Collaboration/js/Collaboration.js']

    def eventDetailBanner(self, obj, conf):
        params = CollaborationTools.getCollaborationParams(conf)
        return WEventDetailBanner.forModule(Collaboration).getHTML(params)

    def detailSessionContribs(self, obj, conf, params):
        manager = Catalog.getIdx("cs_bookingmanager_conference").get(conf.getId())
        if manager:
            items = conf.getSessionList() + conf.getContributionList()
            for item in items:
                if manager.hasVideoService(item.getUniqueId()):
                    if not params.has_key(item.getUniqueId()):
                        params[item.getUniqueId()] = []
                    for video in manager.getVideoServicesById(item.getUniqueId()):
                        params[item.getUniqueId()].append(WVideoService.forModule(Collaboration, conf, video).getHTML())


class CatalogIndexProvider(Component):
    zope.interface.implements(ICatalogIndexProvider)

    def catalogIndexProvider(self, obj):
        return [('cs_booking_instance', CSBookingInstanceIndexCatalog),
                ('cs_bookingmanager_conference', BookingManagerConferenceIndex)]


class EventCollaborationListener(Component):

    zope.interface.implements(IObjectLifeCycleListener,
                              ITimeActionListener,
                              ILocationActionListener,
                              IMetadataChangeListener,
                              INavigationContributor)

    """In this case, obj is a conference object. Since all we
       need is already programmed in CSBookingManager, we get the
       object of this class and we call the appropiate method"""

    def dateChanged(cls, obj, params={}):
        obj = Catalog.getIdx("cs_bookingmanager_conference").get(obj.getConference().getId())
        try:
            obj.notifyEventDateChanges(params['oldStartDate'], params['newStartDate'], params['oldEndDate'], params['newEndDate'])
        except Exception, e:
            Logger.get('PluginNotifier').error("Exception while trying to access to the date parameters when changing an event date" + str(e))

    def startDateChanged(cls, obj, params={}):
        obj = Catalog.getIdx("cs_bookingmanager_conference").get(obj.getConference().getId())
        try:
            obj.notifyEventDateChanges(params['oldDate'], params['newDate'], None, None)
        except Exception, e:
            Logger.get('PluginNotifier').error("Exception while trying to access to the date parameters when changing an event date" + str(e))

    def startTimeChanged(self, obj, sdate):
        """ No one is calling this method in the class Conference. Probably this is completely unnecessary"""
        bookingManager = Catalog.getIdx("cs_bookingmanager_conference").get(obj.getConference().getId())
        bookingManager.notifyEventDateChanges(sdate, obj.startDate, None, None)

    def endTimeChanged(self, obj, edate):
        """ No one is calling this method in the class Conference. Probably this is completely unnecessary"""
        bookingManager = Catalog.getIdx("cs_bookingmanager_conference").get(obj.getConference().getId())
        bookingManager.notifyEventDateChanges(None, None, edate, obj.endDate)

    def timezoneChanged(self, obj, oldTimezone):
        bookingManager = Catalog.getIdx("cs_bookingmanager_conference").get(obj.getConference().getId())
        #ATTENTION! At this moment this method notifyTimezoneChange in the class CSBookingManager
        #just returns [], so if you're expecting it to do something just implement whatever you
        #want to do with it
        bookingManager.notifyTimezoneChange(oldTimezone, obj.timezone)

    def endDateChanged(cls, obj, params={}):
        obj = Catalog.getIdx("cs_bookingmanager_conference").get(obj.getConference().getId())
        try:
            obj.notifyEventDateChanges(None, None, params['oldDate'], params['newDate'])
        except Exception, e:
            Logger.get('PluginNotifier').error("Exception while trying to access to the date parameters when changing an event date" + str(e))

    def eventDatesChanged(cls, obj, oldStartDate, oldEndDate,
                          newStartDate, newEndDate):
        obj = Catalog.getIdx("cs_bookingmanager_conference").get(obj.getConference().getId())
        try:
            obj.notifyEventDateChanges(oldStartDate, newStartDate,
                                       oldEndDate, newEndDate)
        except Exception, e:
            Logger.get('PluginNotifier').error("Exception while trying to access to the date parameters when changing an event date" + str(e))

    def contributionUnscheduled(self, contrib):
        if contrib.getStartDate() is not None:
            csBookingManager = Catalog.getIdx("cs_bookingmanager_conference").get(contrib.getConference().getId())
            for booking in csBookingManager.getBookingList():
                booking.unindex_talk(contrib)

    def contributionScheduled(self, contrib):
        csBookingManager = Catalog.getIdx("cs_bookingmanager_conference").get(contrib.getConference().getId())
        for booking in csBookingManager.getBookingList():
            booking.index_talk(contrib)

    def eventTitleChanged(cls, obj, oldTitle, newTitle):

        obj = Catalog.getIdx("cs_bookingmanager_conference").get(obj.getConference().getId())
        try:
            obj.notifyTitleChange(oldTitle, newTitle)
        except Exception, e:
            Logger.get('PluginNotifier').error("Exception while trying to access to the title parameters when changing an event title" + str(e))

    def infoChanged(cls, obj):
        #Update Speaker Wrapper only if obj is a Conference
        if isinstance(obj, Conference) or isinstance(obj, Contribution):
            bookingManager = Catalog.getIdx("cs_bookingmanager_conference").get(obj.getConference().getId())
            if not bookingManager:
                return
            try:
                bookingManager.notifyInfoChange()
            except Exception, e:
                Logger.get('PluginNotifier').error("Exception while trying to access the info changes " + str(e))

    def created(cls, obj, params={}):
        if obj.__class__ == Conference:
            csbm = CSBookingManager(obj)
            Catalog.getIdx("cs_bookingmanager_conference").index(obj.getId(), csbm)

    def deleted(cls, obj, params={}):
        if obj.__class__ == Conference:
            obj = Catalog.getIdx("cs_bookingmanager_conference").get(obj.getConference().getId())
            obj.notifyDeletion()
        elif obj.__class__ == Contribution and obj.getStartDate() is not None:
            csBookingManager = Catalog.getIdx("cs_bookingmanager_conference").get(obj.getConference().getId())
            for booking in csBookingManager.getBookingList():
                booking.unindex_talk(obj)

    # ILocationActionListener
    def placeChanged(cls, obj):
        obj = Catalog.getIdx("cs_bookingmanager_conference").get(obj.getConference().getId())
        if not obj:
            return
        obj.notifyLocationChange()


    def locationChanged(cls, obj, oldLocation, newLocation):
<<<<<<< HEAD
        csBookingManager = Catalog.getIdx("cs_bookingmanager_conference").get(obj.getConference().getId())
        for booking in csBookingManager.getBookingList():
            booking.unindex_talk(obj)
            booking.index_talk(obj)
=======
        csBookingManager = obj.getCSBookingManager()
        if obj.getStartDate() is not None:
            for booking in csBookingManager.getBookingList():
                booking.unindex_talk(obj)
                booking.index_talk(obj)
>>>>>>> 595a6dd3


    def roomChanged(cls, obj, oldLocation, newLocation):
<<<<<<< HEAD
        csBookingManager = Catalog.getIdx("cs_bookingmanager_conference").get(obj.getConference().getId())
        for booking in csBookingManager.getBookingList():
            booking.unindex_talk(obj)
            booking.index_talk(obj)
=======
        csBookingManager = obj.getCSBookingManager()
        if obj.getStartDate() is not None:
            for booking in csBookingManager.getBookingList():
                booking.unindex_talk(obj)
                booking.index_talk(obj)
>>>>>>> 595a6dd3


    def cloneEvent(cls, confToClone, params):
        """ we'll clone the collaboration managers"""
        conf = params['conf']
        options = params['options']

        if options.get("access", True):
            for plugin, managers in Catalog.getIdx("cs_bookingmanager_conference").get(confToClone.getId()).getManagers().iteritems():
                for manager in managers:
                    Catalog.getIdx("cs_bookingmanager_conference").get(conf.getId()).addPluginManager(plugin, manager)


class NavigationContributor(Component):
    zope.interface.implements(INavigationContributor)


    def fillManagementSideMenu(cls, obj, params={}):
        csbm = Catalog.getIdx("cs_bookingmanager_conference").get(obj._conf.getConference().getId())
        if csbm is not None and csbm.isCSAllowed(obj._rh.getAW().getUser()) and \
            (obj._conf.canModify(obj._rh.getAW()) or RCVideoServicesManager.hasRights(obj._rh._getUser(), obj._conf, 'any') or
                RCCollaborationAdmin.hasRights(obj._rh._getUser()) or RCCollaborationPluginAdmin.hasRights(obj._rh._getUser(), plugins='any')):
            params['Video Services'] = wcomponents.SideMenuItem(_("Video Services"), UHConfModifCollaboration.getURL(obj._conf, secure=obj._rh.use_https()))


    def confDisplaySMFillDict(cls, obj, params):
        sideMenuItemsDict = params['dict']
        sideMenuItemsDict["collaboration"] =  {
                "caption": "Video Services",
                "URL": UHCollaborationDisplay,
                "staticURL": "",
                "parent": ""}

    def confDisplaySMFillOrderedKeys(cls, obj, linkDataOrderedKeys):
        linkDataOrderedKeys.append("collaboration")


    def confDisplaySMShow(cls, obj, params):
        obj._collaborationOpt = obj._sectionMenu.getLinkByName("collaboration")
        csbm = Catalog.getIdx("cs_bookingmanager_conference").get(obj._conf.getConference().getId())
        if csbm is not None and (not csbm.hasBookings() or not csbm.isCSAllowed()):
            obj._collaborationOpt.setVisible(False)


    def meetingAndLectureDisplay(cls, obj, params):
        """ Generates the xml corresponding to the collaboration plugin system
            for an event.
        """
        out = params['out']
        conf = params['conf']
        tz = params['tz']
        OutputGenerator.collaborationToXML(out, conf, tz)


class PluginSettingsContributor(Component):
    """
    Plugs to the IPluginSettingsContributor extension point, providing a "plugin
    settings" web interface
    """

    zope.interface.implements(IPluginSettingsContributor, IIndexHolderProvider)

    def indexHolderProvider(self, obj, dictIdx, typeIdx):
        from MaKaC.plugins.Collaboration.indexes import CollaborationIndex
        if typeIdx == "collaboration":
            dictIdx[typeIdx] = CollaborationIndex()


class PluginRightsContributor(Component):

    zope.interface.implements(IPluginRightsContributor)

    def isAllowedToAccess(self, obj, params):
        user = params["user"]
        return Catalog.getIdx("cs_bookingmanager_conference").get(params["conf"].getId()).isPluginManagerOfAnyPlugin(user) or \
            RCCollaborationAdmin.hasRights(user=user) or RCCollaborationPluginAdmin.hasRights(user=user, plugins ='any')

    def isPluginTypeAdmin(self, obj, params={}):
        """ Returns True if the user is a Server Admin or a Collaboration admin
            user: an Avatar object
        """
        return RCCollaborationAdmin.hasRights(params.get("user", None))

    def isPluginAdmin(self, obj, params={}):
        """ Returns True if the user is an admin of one of the plugins corresponding to pluginNames
        """

        return RCCollaborationPluginAdmin.hasRights(params.get("user", None), params.get("plugins", []))

    def isPluginManager(self, obj, params):
        """ Returns True if the logged in user has rights to operate with bookings of at least one of a list of plugins, for an event.
            This is true if:
                -the user is a Video Services manager (can operate with all plugins)
                -the user is a plugin manager of one of the plugins
        """

        return RCVideoServicesManager.hasRights(params.get("user", None), params.get("conf", None), params.get("plugins", []))

    def isPluginAuthorisedUser(self, obj, params):
        """ Returns True if the logged in user is an authorised user to create bookings.
        """

        return RCVideoServicesUser(params.get("user", None), params.get("pluginName"))

    def conferencePluginManagementURL(cls, obj, params):
        conf = params['conf']
        secure = params['secure']
        return UHConfModifCollaboration.getURL(conf, secure=secure)


class PluginDocumentationContributor(Component):

    zope.interface.implements(IPluginDocumentationContributor)

    def providePluginDocumentation(self, obj):
        return WPluginHelp.forModule(Collaboration).getHTML({})


class HeaderContributor(Component):
    zope.interface.implements(IHeaderContributor)

    def addParamsToHeaderItem(self, obj, params, itemList):
        user = params.get("user", None)
        if user:
            if (user.isAdmin() or RCCollaborationAdmin.hasRights(user) or RCCollaborationPluginAdmin.hasRights(user, plugins="any")) and CollaborationTools.anyPluginsAreActive():
                itemList.append({'id': 'vsOverview', 'url': UHAdminCollaboration.getURL(), 'text': _("Video Services Overview")})<|MERGE_RESOLUTION|>--- conflicted
+++ resolved
@@ -317,33 +317,19 @@
 
 
     def locationChanged(cls, obj, oldLocation, newLocation):
-<<<<<<< HEAD
         csBookingManager = Catalog.getIdx("cs_bookingmanager_conference").get(obj.getConference().getId())
-        for booking in csBookingManager.getBookingList():
-            booking.unindex_talk(obj)
-            booking.index_talk(obj)
-=======
-        csBookingManager = obj.getCSBookingManager()
         if obj.getStartDate() is not None:
             for booking in csBookingManager.getBookingList():
                 booking.unindex_talk(obj)
                 booking.index_talk(obj)
->>>>>>> 595a6dd3
 
 
     def roomChanged(cls, obj, oldLocation, newLocation):
-<<<<<<< HEAD
         csBookingManager = Catalog.getIdx("cs_bookingmanager_conference").get(obj.getConference().getId())
-        for booking in csBookingManager.getBookingList():
-            booking.unindex_talk(obj)
-            booking.index_talk(obj)
-=======
-        csBookingManager = obj.getCSBookingManager()
         if obj.getStartDate() is not None:
             for booking in csBookingManager.getBookingList():
                 booking.unindex_talk(obj)
                 booking.index_talk(obj)
->>>>>>> 595a6dd3
 
 
     def cloneEvent(cls, confToClone, params):
