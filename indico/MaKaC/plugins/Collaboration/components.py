--- conflicted
+++ resolved
@@ -15,13 +15,10 @@
 ## General Public License for more details.
 ##
 ## You should have received a copy of the GNU General Public License
-<<<<<<< HEAD
 ## along with Indico;if not, see <http://www.gnu.org/licenses/>.
-=======
 
 ## along with CDS Indico; if not, write to the Free Software Foundation, Inc.,
 ## 59 Temple Place, Suite 330, Boston, MA 02111-1307, USA.
->>>>>>> 740e8318
 
 import zope.interface
 
