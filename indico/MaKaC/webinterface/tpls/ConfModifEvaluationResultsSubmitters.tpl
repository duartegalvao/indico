
<br/><br/>
<form action="${actionUrl}" name="ResultsSubmitters" method="POST">
  <table width="50%" align="center" class="evalationResultsSubmitters">
      <tr>
        <td class="groupTitle">${mode.title()} ${ _("submitters")}</td>
      </tr>
      <tr>
        <td>
          <br/><br/>
          <a class="greyLink checkAllSubmitters" data-state="true" href="#"> ${ _("all")}</a>
          /
          <a class="greyLink checkAllSubmitters" data-state="false" href="#"> ${ _("none")}</a>
          <br/><br/>
          % for s in submissions:
            <input type="checkbox" class="submitter" name="${inputCheckboxName}" value="${s.getId()}"
              ${'checked="checked"' if isModeSelect and (selectedSubmissions is None or s.getId() in selectedSubmissions) else ""}/>
            ${s.getSubmissionDate(str)} - <b>${s.getSubmitterName()}</b>
            ${" (modified on "+s.getModificationDate(str)+")" if s.getModificationDate()!=None else ""}
            <br/>
          % endfor
          <br/>
          <br/>
          <input class="btn" type="submit" ${inputSubmitStyle} name="${mode}" value="${mode}" id="resultsAction"/>
          <input class="btn" type="submit" name="cancel" value="${ _("cancel")}"/>
          <input type='hidden' id="action"/>
        </td>
      </tr>
  </table>
</form>
<script type="text/javascript">

<<<<<<< HEAD
% if mode == 'remove':
    $("#resultsAction").click(function(){
        new ConfirmPopup($T("Import evaluation"), $T("Are you sure you want to remove these submissions?"), function(confirmed) {
            if(confirmed) {
                var actionField = '<input name="${mode}" value="${mode}" type="hidden">';
                $("form[name=ResultsSubmitters]").append(actionField).submit();
            }
        }).open();
        return false;
=======
$("input[name=remove]").click(function(e){
    new ConfirmPopup($T("Import evaluation"),$T("Are you sure you want to remove these submissions?".format('${mode}')), function(confirmed) {
        if(confirmed) {
            $("#action").attr("name", "remove").val("remove").appendTo($("[name=ResultsSubmitters]"));
            $("[name=ResultsSubmitters]").submit();
        }
    }).open();
    return false;
>>>>>>> f4474d2a
    });
% endif

$('.checkAllSubmitters').on('click', function(e) {
    e.preventDefault();
    $('.submitter').prop('checked', $(this).data('state'));
});
</script>
<br/><br/><|MERGE_RESOLUTION|>--- conflicted
+++ resolved
@@ -30,7 +30,6 @@
 </form>
 <script type="text/javascript">
 
-<<<<<<< HEAD
 % if mode == 'remove':
     $("#resultsAction").click(function(){
         new ConfirmPopup($T("Import evaluation"), $T("Are you sure you want to remove these submissions?"), function(confirmed) {
@@ -40,16 +39,6 @@
             }
         }).open();
         return false;
-=======
-$("input[name=remove]").click(function(e){
-    new ConfirmPopup($T("Import evaluation"),$T("Are you sure you want to remove these submissions?".format('${mode}')), function(confirmed) {
-        if(confirmed) {
-            $("#action").attr("name", "remove").val("remove").appendTo($("[name=ResultsSubmitters]"));
-            $("[name=ResultsSubmitters]").submit();
-        }
-    }).open();
-    return false;
->>>>>>> f4474d2a
     });
 % endif
 
