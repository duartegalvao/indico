--- conflicted
+++ resolved
@@ -11,21 +11,13 @@
         ${_("Classic")} | <a id="mobileURL" style="font-size:11px !important" href="${Config.getInstance().getMobileURL()}"><span class="icon icon-mobile"></span>${_("Mobile")}</a>
     </div>
      <script type="text/javascript">
-<<<<<<< HEAD
-         var confId = $.urlParam("confId");
-         if(confId){
-            $("#mobileURL").prop("href", $("#mobileURL").prop("href") + "/event/"+confId);
-         }
-         if($.mobileBrowser) {
-=======
          % if conf:
              $("#mobileURL").prop("href", $("#mobileURL").prop("href") + "/event/"+${conf.getId()});
              % if conf.hasAnyProtection():
                   $("#mobileURL").prop("href", $("#mobileURL").prop("href") + "?pr=yes");
              % endif
          % endif
-         if($.browser.mobile) {
->>>>>>> 595a6dd3
+         if($.mobileBrowser) {
                 $(".mobile-footer").show();
          }
      </script>
