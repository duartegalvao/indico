<%!
if bgColorCode:
    bgColorStyle = """ style="background: %s; border-color: %s;" """%(bgColorCode, bgColorCode)
else:
    bgColorStyle = ""

if textColorCode:
    textColorStyle = """ style="color: %s;" """%(textColorCode)
else:
    textColorStyle = ""
%>


<div class="conf clearfix">
    <div class="confheader clearfix" <%= bgColorStyle %>>
        <div class="confTitleBox" <%= bgColorStyle %>>
            <div class="confTitle">
                <h1>
                    <a href="<%= displayURL %>">
                        <span class="conferencetitlelink" style="color:<%= textColorCode %>">
                            <% if logo :%>
                                <div class="confLogoBox">
                                   <%= logo %>
                                </div>
                            <%end%>
                            <%= confTitle %>
                        </span>
                    </a>
                </h1>
           </div>
        </div>
        <div class="confSubTitleBox" <%= bgColorStyle %>>
            <div class="confSubTitleContent">
                <%= searchBox %>
                <div class="confSubTitle" <%= textColorStyle %>>
                   <div class="datePlace">
                        <div class="date"><%= confDateInterval %></div>
                        <div class="place"><%= confLocation %></div>
                        <div class="timezone"><%= timezone %> timezone</div>
                    </div>
                    <% if nowHappening: %>
                        <div class="nowHappening" <%= textColorStyle %>><%= nowHappening %></div>
                    <% end %>
                    <% if onAirURL: %>
                        <div class="webcast" <%= textColorStyle %>>
                            <%= _("Live webcast") %>: <a href="<%= webcastURL  %>"><%= _("view the live webcast") %></a>
                        </div>
                    <% end %>
<<<<<<< HEAD
                    <% if forthcomingWebcast: %>
                        <div class="webcast" <%= textColorStyle %>>
=======
                    <% if forthcomingWebcast and webcastURL: %>
                        <div class="webcast" %(textColorStyle)s>
>>>>>>> cb0e60f5
                            <%= _("Webcast") %>:<%= _(" Please note that this event will be available live via the") %>
                            <a href="<%= webcastURL %>"><%= _("Webcast Service") %></a>.
                        </div>
                    <% end %>
                </div>
            </div>
        </div>
        <% if simpleTextAnnouncement: %>
            <div class="simpleTextAnnouncement"><%= simpleTextAnnouncement %></div>
        <% end %>
    </div>
    <div id="confSectionsBox" class="clearfix">
    <%= menu %>
    <%= body %>
    </div>
</div><|MERGE_RESOLUTION|>--- conflicted
+++ resolved
@@ -46,13 +46,8 @@
                             <%= _("Live webcast") %>: <a href="<%= webcastURL  %>"><%= _("view the live webcast") %></a>
                         </div>
                     <% end %>
-<<<<<<< HEAD
-                    <% if forthcomingWebcast: %>
+                    <% if forthcomingWebcast and webcastURL: %>
                         <div class="webcast" <%= textColorStyle %>>
-=======
-                    <% if forthcomingWebcast and webcastURL: %>
-                        <div class="webcast" %(textColorStyle)s>
->>>>>>> cb0e60f5
                             <%= _("Webcast") %>:<%= _(" Please note that this event will be available live via the") %>
                             <a href="<%= webcastURL %>"><%= _("Webcast Service") %></a>.
                         </div>
