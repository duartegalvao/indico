# -*- coding: utf-8 -*-
##
##
## This file is part of Indico.
## Copyright (C) 2002 - 2013 European Organization for Nuclear Research (CERN).
##
## Indico is free software; you can redistribute it and/or
## modify it under the terms of the GNU General Public License as
## published by the Free Software Foundation; either version 3 of the
## License, or (at your option) any later version.
##
## Indico is distributed in the hope that it will be useful, but
## WITHOUT ANY WARRANTY; without even the implied warranty of
## MERCHANTABILITY or FITNESS FOR A PARTICULAR PURPOSE.  See the GNU
## General Public License for more details.
##
## You should have received a copy of the GNU General Public License
## along with Indico;if not, see <http://www.gnu.org/licenses/>.
from flask import request

import time
from urllib import urlencode
import oauth2 as oauth

from indico.core.index import Catalog
from indico.modules.oauth.db import OAuthServer, Token, ConsumerHolder, AccessTokenHolder, RequestTokenHolder, TempRequestTokenHolder
from indico.modules.oauth.errors import OAuthError
from indico.modules.oauth.components import OAuthUtils

from MaKaC.common.logger import Logger
from MaKaC.webinterface.rh import base
from MaKaC.webinterface import urlHandlers
from MaKaC.webinterface.urlHandlers import UHOAuthThirdPartyAuth
from MaKaC.errors import AccessControlError, MaKaCError
from MaKaC.webinterface.rh.services import RHServicesBase
from MaKaC.webinterface.rh.users import RHUserBase
from MaKaC.webinterface.pages.oauth import WPAdminOAuthConsumers, WPAdminOAuthAuthorized, WPOAuthThirdPartyAuth, WPOAuthUserThirdPartyAuth
from MaKaC.common.Configuration import Config


class RHOAuth(base.RH):

    def _checkParams(self, params):
        self._oauth_request = oauth.Request.from_request(request.method, request.base_url, headers=request.headers,
                                                         parameters=params)


class RHOAuthRequestToken(RHOAuth):

    def _checkParams(self, params):
        try:
            RHOAuth._checkParams(self, params)
            consumer_key = self._oauth_request.get_parameter('oauth_consumer_key')
            Logger.get('oauth.request_token').info(consumer_key)
            if not ConsumerHolder().hasKey(consumer_key):
                raise OAuthError("Invalid Consumer Key", 401)
            self._consumer = ConsumerHolder().getById(consumer_key)
            #Logger.get('oauth.request_token').info(consumer.getSecret())
            oauth_consumer = oauth.Consumer(self._consumer.getId(), self._consumer.getSecret())
            OAuthServer.getInstance().verify_request(self._oauth_request, oauth_consumer, None)
        except oauth.Error, err:
            raise OAuthError(err.message, 401)

    def _process(self):
        # TODO: Token should have flag authorized=False
        token = oauth.Token(OAuthUtils.gen_random_string(), OAuthUtils.gen_random_string())
        token.set_callback(self._oauth_request.get_parameter('oauth_callback'))
        timestamp = time.time()
        TempRequestTokenHolder().add(Token(token.key, token, timestamp, self._consumer, None))
        Logger.get('oauth.request_token').info(token.to_string())
        return token.to_string()


class RHOAuthAuthorization(RHOAuth, base.RHProtected):
    def _checkParams(self, params):
        try:
            RHOAuth._checkParams(self, params)
            base.RHProtected._checkParams(self, params)
            request_token_key = self._oauth_request.get_parameter('oauth_token')
            if not TempRequestTokenHolder().hasKey(request_token_key):
                raise OAuthError("Invalid Token", 401)
            self._request_token = TempRequestTokenHolder().getById(request_token_key)
            if not ConsumerHolder().getById(self._request_token.getConsumer().getId()):
                raise OAuthError("Invalid Consumer Key", 401)
        except oauth.Error, err:
            raise OAuthError(err.message, 401)

    def _checkProtection(self):
        base.RHProtected._checkProtection(self)

    def _process(self):
        user = self.getAW().getUser()
        old_request_token = self._checkThirdPartyAuthPermissible(self._request_token.getConsumer().getName(), user.getId())
        TempRequestTokenHolder().remove(self._request_token)
        self._request_token.setUser(user)
        if old_request_token is not None:
            self._request_token.setAuthorized(old_request_token.isAuthorized())
            RequestTokenHolder().update(old_request_token, self._request_token)
        else:
            RequestTokenHolder().add(self._request_token)
        if not self._request_token.getConsumer().isTrusted() and not self._request_token.isAuthorized():
            redirectURL = UHOAuthThirdPartyAuth.getURL()
            redirectURL.addParams({'callback': self._request_token.getToken().get_callback_url(),
                                   #'returnURL': str(urlHandlers.UHOAuthAuthorizeConsumer.getURL()),
                                   'third_party_app': self._request_token.getConsumer().getName()})
            self._redirect(redirectURL)
            return
        verifier = OAuthUtils.gen_random_string()
        self._request_token.getToken().set_verifier(verifier)
        self._request_token._p_changed = 1
        self._redirect(self._request_token.getToken().get_callback_url())

    def _checkThirdPartyAuthPermissible(self, consumer, user_id):
        request_token = Catalog.getIdx('user_oauth_request_token').get(user_id)
        if request_token is not None:
            for token in list(request_token):
                if token.getConsumer().getName() == consumer:
                    return token
        return None


class RHOAuthAuthorizeConsumer(RHOAuth, base.RHProtected):

    def _checkParams(self, params):
        RHOAuth._checkParams(self, params)
        base.RHProtected._checkParams(self, params)
        try:
            self.user_id = self._oauth_request.get_parameter('userId')
            self.response = self._oauth_request.get_parameter('response')
            self.callback = self._oauth_request.get_parameter('callback')
        except oauth.Error, err:
            raise OAuthError(err.message, 400)

    def _process(self):
        request_tokens = Catalog.getIdx('user_oauth_request_token').get(self.user_id)
        if request_tokens:
            for request_token in request_tokens:
                if self.response == 'accept':
                    verifier = OAuthUtils.gen_random_string()
                    request_token.getToken().set_verifier(verifier)
                    request_token.setAuthorized(True)
                    request_token._p_changed = 1
                else:
                    RequestTokenHolder().remove(request_token)
                self._redirect(request_token.getToken().get_callback_url())
        else:
            raise MaKaCError(_("""There was a problem while authenticating.
                                  Please, start again the login process from the beginning"""))


class RHOAuthAccessTokenURL(RHOAuth):
    def _checkParams(self, params):
        RHOAuth._checkParams(self, params)
        try:
            request_token_key = self._oauth_request.get_parameter('oauth_token')
            self.verifier = self._oauth_request.get_parameter('oauth_verifier')
            if not RequestTokenHolder().hasKey(request_token_key):
                raise OAuthError("Invalid Token", 401)
            self._request_token = RequestTokenHolder().getById(request_token_key)
            if self._request_token.getToken().verifier != self.verifier:
                raise OAuthError("Invalid Token", 401)
            if not ConsumerHolder().hasKey(self._request_token.getConsumer().getId()):
                raise OAuthError("Invalid Consumer Key", 401)
            consumer = oauth.Consumer(self._request_token.getConsumer().getId(), self._request_token.getConsumer().getSecret())
            OAuthServer.getInstance().verify_request(self._oauth_request, consumer, self._request_token.getToken())
        except oauth.Error, err:
            raise OAuthError(err.message, 401)

    def _process(self):
        try:
            user = self._request_token.getUser()
            access_tokens = Catalog.getIdx('user_oauth_access_token').get(user.getId())
            timestamp = time.time()
            if access_tokens is not None:
                for access_token in list(access_tokens):
                    if access_token.getConsumer().getName() == self._request_token.getConsumer().getName():
                        access_token.setTimestamp(timestamp)
                        response = {'oauth_token': access_token.getId(),
                                    'oauth_token_secret': access_token.getToken().secret,
                                    'user_id': user.getId(),
                                    'token_expires': access_token.getTimestamp() +
                                    Config.getInstance().getOAuthAccessTokenTTL()}
                        return urlencode(response)
            access_token_key = OAuthUtils.gen_random_string()
            access_token_secret = OAuthUtils.gen_random_string()
            access_token = Token(access_token_key, oauth.Token(access_token_key, access_token_secret),
                                 timestamp, self._request_token.getConsumer(), user)
            AccessTokenHolder().add(access_token)
            response = {'oauth_token': access_token_key,
                        'oauth_token_secret': access_token_secret,
                        'user_id': user.getId(),
                        'token_expires': access_token.getTimestamp() +
                        Config.getInstance().getOAuthAccessTokenTTL()}
            return urlencode(response)
        except oauth.Error, err:
            raise OAuthError(err.message, 401)


# ADMINISTRATION SERVICES
class RHAdminOAuthConsumers(RHServicesBase):
    def _process(self):
        p = WPAdminOAuthConsumers(self)
        return p.display()


class RHAdminOAuthAuthorized(RHServicesBase):
    def _process(self):
        p = WPAdminOAuthAuthorized(self)
        return p.display()


# User related
class RHOAuthThirdPartyAuth(base.RHProtected):
<<<<<<< HEAD
=======

>>>>>>> 7600a211
    def _process(self):
        p = WPOAuthThirdPartyAuth(self)
        return p.display(userId=self._getUser().getId(), **self._reqParams)



class RHOAuthUserThirdPartyAuth(RHUserBase):
    _uh = urlHandlers.UHOAuthUserThirdPartyAuth

    def _checkProtection(self):
        RHUserBase._checkProtection(self)
        if self._aw.getUser():
            if not self._avatar.canModify(self._aw):
                raise AccessControlError("user")

    def _process(self):
        p = WPOAuthUserThirdPartyAuth(self, self._avatar)
        return p.display()<|MERGE_RESOLUTION|>--- conflicted
+++ resolved
@@ -211,14 +211,10 @@
 
 # User related
 class RHOAuthThirdPartyAuth(base.RHProtected):
-<<<<<<< HEAD
-=======
-
->>>>>>> 7600a211
+
     def _process(self):
         p = WPOAuthThirdPartyAuth(self)
         return p.display(userId=self._getUser().getId(), **self._reqParams)
-
 
 
 class RHOAuthUserThirdPartyAuth(RHUserBase):
