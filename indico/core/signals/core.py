--- conflicted
+++ resolved
@@ -87,18 +87,17 @@
 name of the schema.
 """)
 
-<<<<<<< HEAD
 check_password_secure = _signals.signal('check-password-secure', """
 Check whether a password is secure. The *sender* is a string indicating
 the context where the password check happens, the plaintext password is
 sent in the *password* kwarg. To fail the security check for a password,
 the signal handler should return a string describing why the password is
 not secure.
-=======
+""")
+
 before_notification_send = _signals.signal('before-notification-send', """
 Executed before a notification is sent.  The *sender* is a string representing
 the type of notification.  The notification email that will be sent is passed in
 the ``email`` kwarg.  The additional kwargs passed to this signal depend on the
 context.
->>>>>>> f66aab18
 """)