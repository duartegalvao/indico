--- conflicted
+++ resolved
@@ -148,7 +148,6 @@
     return etree.tostring(doc)
 
 
-<<<<<<< HEAD
 # TODO: reference implementation from MaKaC
 # but, it's not totally correct according to RFC, see test cases
 # However, this regex is pretty good in term of practicality
@@ -177,7 +176,7 @@
         return False
 
     return all(re.match(VALID_EMAIL_REGEX, email) for email in emails if email)
-=======
+
+
 def natural_sort_key(s, _nsre=re.compile('([0-9]+)')):
-    return [int(text) if text.isdigit() else text.lower() for text in re.split(_nsre, s)]
->>>>>>> c3bd3a5d
+    return [int(text) if text.isdigit() else text.lower() for text in re.split(_nsre, s)]