--- conflicted
+++ resolved
@@ -102,46 +102,32 @@
     return smart_func('ngettext', plugin_name=plugin_name)
 
 
-def make_bound_pgettext(plugin_name, force_unicode=False):
+def make_bound_pgettext(plugin_name):
     """
     Create a smart pgettext callable bound to the domain of the specified plugin.
     """
-    return smart_func('upgettext', plugin_name=plugin_name, force_unicode=force_unicode)
-
-
-def make_bound_npgettext(plugin_name, force_unicode=False):
+    return smart_func('pgettext', plugin_name=plugin_name)
+
+
+def make_bound_npgettext(plugin_name):
     """
     Create a smart npgettext callable bound to the domain of the specified plugin.
     """
-    return smart_func('unpgettext', plugin_name=plugin_name, force_unicode=force_unicode)
+    return smart_func('npgettext', plugin_name=plugin_name)
 
 
 # Shortcuts
-<<<<<<< HEAD
 _ = gettext = make_bound_gettext(None)
 ngettext = make_bound_ngettext(None)
+pgettext = make_bound_pgettext(None)
+npgettext = make_bound_npgettext(None)
 L_ = lazy_gettext
 
 # Plugin-context-sensitive gettext for templates
 gettext_context = make_bound_gettext(_use_context)
 ngettext_context = make_bound_ngettext(_use_context)
-=======
-_ = ugettext = gettext = make_bound_gettext(None)
-ungettext = ngettext = make_bound_ngettext(None)
-pgettext = make_bound_pgettext(None)
-npgettext = make_bound_npgettext(None)
-L_ = lazy_gettext
-
-# Plugin-context-sensitive gettext for templates
-# They always return unicode even when passed a bytestring
-gettext_context = make_bound_gettext(_use_context, force_unicode=True)
-ngettext_context = make_bound_ngettext(_use_context, force_unicode=True)
-pgettext_context = make_bound_pgettext(_use_context, force_unicode=True)
-npgettext_context = make_bound_npgettext(_use_context, force_unicode=True)
-
-# Just a marker for message extraction
-N_ = lambda text: text  # noqa
->>>>>>> c7dc2ddc
+pgettext_context = make_bound_pgettext(_use_context)
+npgettext_context = make_bound_npgettext(_use_context)
 
 
 class NullDomain(Domain):
